{-# LANGUAGE UndecidableInstances, PolyKinds #-}
{- |
Module: Blockchain.Fae.Internal.Serialization
Description: Serializing Fae values
Copyright: (c) Ryan Reich, 2017-2018
License: MIT
Maintainer: ryan.reich@gmail.com
Stability: experimental

Fae values can be any Haskell type, and therefore are not necessarily serializable to binary.  Nonetheless, it is valuable to be able to transfer values over a network and so this module provides a generic interface to do so.  There are two main complications:

  - A value may be an inherently unserializable type like a function
  - A value must be assumed to contain escrow IDs, which are in themselves
    completely useless because they need to be accompanied by the
    associated escrow entries.

The first one is dealt with by enumerating all the "base cases", primitive types (or types with a primitive nature, like 'PublicKey') that can be serialized.

The second one is solved by replacing each escrow ID with its corresponding entry, so long as that entry is still in a state described by a 'ContractName' rather than an opaque function.  This replacement obviously can't occur without changing the type that was formerly an escrow ID, so we simulate this kind of change by operating at the level of a 'Generic'-style representation, which can be formally constructed and deconstructed.
-}
module Blockchain.Fae.Internal.Serialization where

import Blockchain.Fae.Internal.Crypto
import Blockchain.Fae.Internal.Contract
import Blockchain.Fae.Internal.IDs
import Blockchain.Fae.Internal.Exceptions

import Common.Lens hiding (from, to)

import Control.Applicative
import Control.Monad
import Control.Monad.State

import Data.ByteString
import Data.Maybe
import Data.Proxy
import Data.Typeable
import Data.Void

import Data.Map (Map)
import qualified Data.Map as Map

import Data.Serialize (Serialize, GSerializePut, GSerializeGet)
import qualified Data.Serialize as S

import GHC.Generics

import Numeric.Natural

-- | This resembles 'Generic' but uses a different representation type
-- family (because of the need to substitute 'EscrowID' fields) and
-- operates in a monadic context containing escrows (to obtain the entries
-- that will be substituted).
class EGeneric a where
  eFrom :: (MonadState EscrowMap m) => a -> m (ERep a)
  default eFrom :: (MonadState EscrowMap m, ERep a ~ a) => a -> m (ERep a)
  eFrom = return

  eTo   :: (MonadState EscrowMap m) => ERep a -> m a
  default eTo :: (MonadState EscrowMap m, ERep a ~ a) => ERep a -> m a
  eTo = return

-- | This resembles 'Generic1' with the same changes as for 'EGEneric'.
class EGeneric1 f where
  eFrom1 :: (MonadState EscrowMap m) => f p -> m (ERep1 f p)
  default eFrom1 :: (MonadState EscrowMap m, ERep1 f ~ f) => f p -> m (ERep1 f p)
  eFrom1 = return

  eTo1   :: (MonadState EscrowMap m) => ERep1 f p -> m (f p)
  default eTo1   :: (MonadState EscrowMap m, ERep1 f ~ f) => ERep1 f p -> m (f p)
  eTo1 = return

-- | This shrinks the signature of the constraint, allowing it to be used
-- /without/ @UndecidableInstances@ elsewhere.
class (Serialize (ERep a)) => ESerialize a where

-- | This family enumerates all the primitive types that represent
-- themselves, specifies the substitution for escrow IDs, and otherwise
-- defers to 'ERep1' to get the generic representation.  (Therefore, @c@
-- must have a 'Generic' instance unless it is specifically enumerated.)
type family ERep c :: * where
  ERep (EscrowID name) = EEnt name
  ERep Char = Char
  ERep Word = Word
  ERep Int = Int
  ERep Integer = Integer
  ERep Float = Float
  ERep Double = Double
  ERep Natural = Natural
  ERep PublicKey = PublicKey
  ERep Digest = Digest
  ERep (a -> b) = ()
  ERep c = SERep1 (Rep c)

-- | This is mostly boilerplate recursion, except for the 'K1' instance,
-- which returns control to 'ERep' to continue transforming the concrete
-- value.
type family ERep1 a :: * -> * where
  ERep1 (f :+: g) = ERep1 f :+: ERep1 g
  ERep1 (f :*: g) = ERep1 f :*: ERep1 g
  ERep1 (M1 i t f) = M1 i t (ERep1 f)
  ERep1 (K1 i c) = K1 i (ERep c)
  ERep1 U1 = U1
  ERep1 V1 = V1

-- | This is like, but not the same as an 'EscrowEntry'.  It records
-- exactly the information necessary to completely describe the escrow,
-- including its type.  The representation assumes a 'ContractName'
-- representation, so the 'escrowNameOrFunction' is flattened into the
-- fields of the 'NamedContract' that is its 'Left' variant.
--
-- If the 'EscrowEntry' contains a nonempty 'endowment', that is
-- represented in the 'EEnt's that are part of the final @'ERep' name@
-- field.  In other words, the contract name itself may have fields
-- containing escrow IDs, and these are the only escrow IDs that the escrow
-- function knows about.  The endowment is constructed in the first place
-- by extracting their backing escrows, and deconstructed here by
-- converting them to their 'ERep's.
data EEnt name = EEnt EntryID Digest VersionID (ERep name) deriving (Generic)

-- | The "S" stands for 'Serialize'; the newtype exists to give a novel
-- instance to the generic representation.  Specializing the @p@ parameter
-- to @()@ is ugly but necessary to bring the kind down to 'Type'.
newtype SERep1 f = SERep1 (ERep1 f ())

-- | -
instance (ESerialize name) => Serialize (EEnt name)

-- | Fetches and replaces escrow entries from the context.
instance (Typeable name, EGeneric name) => EGeneric (EscrowID name) where
  eFrom eID@EscrowID{..} = useNamedEscrow eID fromEscrowEntry

  eTo eEnt = do
    at entID %= Just . fromMaybe eEntry
    return eID
    where (eID@EscrowID{..}, eEntry) = toEscrowEntry eEnt

-- | Not inherently monadic (it just 'return's a pure value), this picks
-- apart the 'Left' variant of an escrow entry to create an 'EEnt'.
fromEscrowEntry :: 
  (Typeable name, EGeneric name, Monad m) => 
  EntryID -> 
  VersionID -> 
  Either (NamedContract name) AbstractLocalContract ->
  m (EEnt name)
fromEscrowEntry entID escrowVersion = 
  -- The positioning of this 'return' is important: it needs to be on the
  -- far outside, not in (say) 'fromNamedContract', because it needs to be
  -- unambiguous that 'fromEscrowEntry' does /not/ change the monad state,
  -- or else the exception may be thrown in trying to figure this out.
  return . either fromNamedContract (throw err) 
  where
    err = NotStartState entID escrowVersion
    fromNamedContract NamedContract{..} = 
      EEnt entID contractNextID escrowVersion eRep
      where eRep = evalState (eFrom contractName) endowment

-- | Sorts the components of an 'EEnt' into those of an 'EscrowEntry'.
toEscrowEntry :: 
  forall name. 
  (Typeable name, EGeneric name) => 
  EEnt name -> (EscrowID name, EscrowEntry)
toEscrowEntry (EEnt entId contractNextID escrowVersion eRep) = 
  (EscrowID entId, EscrowEntry{..}) where 
    escrowNameOrFunction = Left $ AnyNamedContract @name NamedContract{..}
    -- | As in 'fromEscrowEntry', runs the 'EGeneric' method inside
    -- a plain 'State' monad and gets the final state for the endowment.
    (contractName, endowment) = runState (eTo eRep) Map.empty

-- | - 
instance EGeneric Char
-- | - 
instance EGeneric Word
-- | - 
instance EGeneric Int
-- | - 
instance EGeneric Integer
-- | - 
instance EGeneric Float
-- | - 
instance EGeneric Double
-- | - 
instance EGeneric Natural
-- | - 
instance EGeneric PublicKey
-- | - 
instance EGeneric Digest

<<<<<<< HEAD
-- | - 
=======
instance (Typeable a, Typeable b) => EGeneric (a -> b) where
  eFrom f = return $ throw $ NotExportable $ typeOf f
  eTo _ = return $ throw $ NotExportable $ typeRep $ Proxy @(a -> b)

>>>>>>> db647842
instance (EGeneric1 f, EGeneric1 g) => EGeneric1 (f :+: g) where
  eFrom1 (L1 x) = L1 <$> eFrom1 x
  eFrom1 (R1 x) = R1 <$> eFrom1 x

  eTo1 (L1 x) = L1 <$> eTo1 x
  eTo1 (R1 x) = R1 <$> eTo1 x
 
-- | - 
instance (EGeneric1 f, EGeneric1 g) => EGeneric1 (f :*: g) where
  eFrom1 (x :*: y) = (:*:) <$> eFrom1 x <*> eFrom1 y
  eTo1 (x :*: y) = (:*:) <$> eTo1 x <*> eTo1 y

-- | - 
instance (EGeneric1 f) => EGeneric1 (M1 i t f) where
  eFrom1 = fmap M1 . eFrom1 . unM1
  eTo1 = fmap M1 . eTo1 . unM1

-- | - 
instance (EGeneric c) => EGeneric1 (K1 i c) where
  eFrom1 (K1 x) = K1 <$> eFrom x
  eTo1 (K1 x) = K1 <$> eTo x

-- | - 
instance EGeneric1 U1
-- | - 
instance EGeneric1 V1

-- | The possibility of writing this instance is why we use the intricate
-- 'ERep'-based substitution scheme rather than recursively descending into
-- the plain 'Rep', serializing along the way and substituting when
-- necessary without creating a new type.  The generic 'Serialize'
-- functions are either trivial (so not worth duplicating) or clever (so
-- hard to duplicate without extensive copy-pasting, and not desirable to
-- replace with something less clever), so it is worth our while to be able
-- to use them.
instance 
  (GSerializePut (ERep1 f), GSerializeGet (ERep1 f)) => Serialize (SERep1 f) where

  put (SERep1 x) = S.gPut x
  get = SERep1 <$> S.gGet
<|MERGE_RESOLUTION|>--- conflicted
+++ resolved
@@ -186,14 +186,12 @@
 -- | - 
 instance EGeneric Digest
 
-<<<<<<< HEAD
--- | - 
-=======
+-- | - 
 instance (Typeable a, Typeable b) => EGeneric (a -> b) where
   eFrom f = return $ throw $ NotExportable $ typeOf f
   eTo _ = return $ throw $ NotExportable $ typeRep $ Proxy @(a -> b)
 
->>>>>>> db647842
+-- | - 
 instance (EGeneric1 f, EGeneric1 g) => EGeneric1 (f :+: g) where
   eFrom1 (L1 x) = L1 <$> eFrom1 x
   eFrom1 (R1 x) = R1 <$> eFrom1 x
