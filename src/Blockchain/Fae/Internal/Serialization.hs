{-# LANGUAGE UndecidableInstances, PolyKinds #-}
{- |
Module: Blockchain.Fae.Internal.Serialization
Description: Serializing Fae values
Copyright: (c) Ryan Reich, 2017-2018
License: MIT
Maintainer: ryan.reich@gmail.com
Stability: experimental

Fae values can be any Haskell type, and therefore are not necessarily serializable to binary.  Nonetheless, it is valuable to be able to transfer values over a network and so this module provides a generic interface to do so.  There are two main complications:

  - A value may be an inherently unserializable type like a function
  - A value must be assumed to contain escrow IDs, which are in themselves
    completely useless because they need to be accompanied by the
    associated escrow entries.

The first one is dealt with by enumerating all the "base cases", primitive types (or types with a primitive nature, like 'PublicKey') that can be serialized.

The second one is solved by replacing each escrow ID with its corresponding entry, so long as that entry is still in a state described by a 'ContractName' rather than an opaque function.  This replacement obviously can't occur without changing the type that was formerly an escrow ID, so we simulate this kind of change by operating at the level of a 'Generic'-style representation, which can be formally constructed and deconstructed.
-}
module Blockchain.Fae.Internal.Serialization where

import Blockchain.Fae.Internal.Crypto
import Blockchain.Fae.Internal.Contract
import Blockchain.Fae.Internal.IDs
import Blockchain.Fae.Internal.Exceptions

import Common.Lens hiding (from, to)

import Control.Applicative
import Control.Monad
import Control.Monad.State

import Data.ByteString
import Data.Maybe
import Data.Proxy
import Data.Typeable

import Data.Map (Map)
import qualified Data.Map as Map

import Data.Serialize (Serialize, GSerializePut, GSerializeGet)
import qualified Data.Serialize as S

import GHC.Generics

import Numeric.Natural

-- | This resembles 'Generic' but uses a different representation type
-- family (because of the need to substitute 'EscrowID' fields) and
-- operates in a monadic context containing escrows (to obtain the entries
-- that will be substituted).
class EGeneric a where
  eFrom :: (MonadState EscrowMap m) => a -> m (ERep a)
  default eFrom :: (MonadState EscrowMap m, ERep a ~ a) => a -> m (ERep a)
  eFrom = return

  eTo   :: (MonadState EscrowMap m) => ERep a -> m a
  default eTo :: (MonadState EscrowMap m, ERep a ~ a) => ERep a -> m a
  eTo = return

-- | This resembles 'Generic1' with the same changes as for 'EGEneric'.
class EGeneric1 f where
  eFrom1 :: (MonadState EscrowMap m) => f p -> m (ERep1 f p)
  default eFrom1 :: (MonadState EscrowMap m, ERep1 f ~ f) => f p -> m (ERep1 f p)
  eFrom1 = return

  eTo1   :: (MonadState EscrowMap m) => ERep1 f p -> m (f p)
  default eTo1   :: (MonadState EscrowMap m, ERep1 f ~ f) => ERep1 f p -> m (f p)
  eTo1 = return

-- | This shrinks the signature of the constraint, allowing it to be used
-- /without/ @UndecidableInstances@ elsewhere.
class (Serialize (ERep a)) => ESerialize a where

-- | This family enumerates all the primitive types that represent
-- themselves, specifies the substitution for escrow IDs, and otherwise
-- defers to 'ERep1' to get the generic representation.  (Therefore, @c@
-- must have a 'Generic' instance unless it is specifically enumerated.)
type family ERep c :: * where
  ERep (EscrowID name) = EEnt name
  ERep Char = Char
  ERep Word = Word
  ERep Int = Int
  ERep Integer = Integer
  ERep Float = Float
  ERep Double = Double
  ERep Natural = Natural
  ERep PublicKey = PublicKey
  ERep Digest = Digest
  ERep c = SERep1 (Rep c)

-- | This is mostly boilerplate recursion, except for the 'K1' instance,
-- which returns control to 'ERep' to continue transforming the concrete
-- value.
type family ERep1 a :: * -> * where
  ERep1 (f :+: g) = ERep1 f :+: ERep1 g
  ERep1 (f :*: g) = ERep1 f :*: ERep1 g
  ERep1 (M1 i t f) = M1 i t (ERep1 f)
  ERep1 (K1 i c) = K1 i (ERep c)
  ERep1 U1 = U1
  ERep1 V1 = V1

-- | This is like, but not the same as an 'EscrowEntry'.  It records
-- exactly the information necessary to completely describe the escrow,
-- including its type.  The representation assumes a 'ContractName'
-- representation, so the 'escrowNameOrFunction' is flattened into the
-- fields of the 'NamedContract' that is its 'Left' variant.
--
-- If the 'EscrowEntry' contains a nonempty 'endowment', that is
-- represented in the 'EEnt's that are part of the final @'ERep' name@
-- field.  In other words, the contract name itself may have fields
-- containing escrow IDs, and these are the only escrow IDs that the escrow
-- function knows about.  The endowment is constructed in the first place
-- by extracting their backing escrows, and deconstructed here by
-- converting them to their 'ERep's.
data EEnt name = EEnt EntryID Digest VersionID (ERep name) deriving (Generic)

-- | The "S" stands for 'Serialize'; the newtype exists to give a novel
-- instance to the generic representation.  Specializing the @p@ parameter
-- to @()@ is ugly but necessary to bring the kind down to 'Type'.
newtype SERep1 f = SERep1 (ERep1 f ())

-- | -
instance (ESerialize name) => Serialize (EEnt name)

-- | Fetches and replaces escrow entries from the context.
instance (Typeable name, EGeneric name) => EGeneric (EscrowID name) where
  eFrom eID@EscrowID{..} = useNamedEscrow eID fromEscrowEntry

  eTo eEnt = do
    at entID %= Just . fromMaybe eEntry
    return eID
    where (eID@EscrowID{..}, eEntry) = toEscrowEntry eEnt

-- | Not inherently monadic (it just 'return's a pure value), this picks
-- apart the 'Left' variant of an escrow entry to create an 'EEnt'.
fromEscrowEntry :: 
  (Typeable name, EGeneric name, Monad m) => 
  EntryID -> 
  VersionID -> 
  Either (NamedContract name) AbstractLocalContract ->
  m (EEnt name)
<<<<<<< HEAD
fromEscrowEntry entID escrowVersion = either fromNamedContract (throw err) where
  err = NotStartState entID escrowVersion
  fromNamedContract NamedContract{..} = 
    return $ EEnt entID contractNextID escrowVersion eRep
    where 
      -- | Exploiting the fact that 'EGeneric' only requires a 'MonadState
      -- EscrowMap' rather than (say) a 'FaeTXM', we recursively serialize
      -- the contract name by supplying the endowment as its context.
      eRep = evalState (eFrom contractName) endowment
=======
fromEscrowEntry entID escrowVersion = 
  -- The positioning of this 'return' is important: it needs to be on the
  -- far outside, not in (say) 'fromNamedContract', because it needs to be
  -- unambiguous that 'fromEscrowEntry' does /not/ change the monad state,
  -- or else the exception may be thrown in trying to figure this out.
  return . either fromNamedContract (throw err) 
  where
    err = NotStartState entID escrowVersion
    fromNamedContract NamedContract{..} = 
      EEnt entID contractNextID escrowVersion eRep
      where eRep = evalState (eFrom contractName) endowment
>>>>>>> eaceb37a

-- | Sorts the components of an 'EEnt' into those of an 'EscrowEntry'.
toEscrowEntry :: 
  forall name. 
  (Typeable name, EGeneric name) => 
  EEnt name -> (EscrowID name, EscrowEntry)
toEscrowEntry (EEnt entId contractNextID escrowVersion eRep) = 
  (EscrowID entId, EscrowEntry{..}) where 
    escrowNameOrFunction = Left $ AnyNamedContract @name NamedContract{..}
    -- | As in 'fromEscrowEntry', runs the 'EGeneric' method inside
    -- a plain 'State' monad and gets the final state for the endowment.
    (contractName, endowment) = runState (eTo eRep) Map.empty

-- | - 
instance EGeneric Char
-- | - 
instance EGeneric Word
-- | - 
instance EGeneric Int
-- | - 
instance EGeneric Integer
-- | - 
instance EGeneric Float
-- | - 
instance EGeneric Double
-- | - 
instance EGeneric Natural
-- | - 
instance EGeneric PublicKey
-- | - 
instance EGeneric Digest

-- | - 
instance (EGeneric1 f, EGeneric1 g) => EGeneric1 (f :+: g) where
  eFrom1 (L1 x) = L1 <$> eFrom1 x
  eFrom1 (R1 x) = R1 <$> eFrom1 x

  eTo1 (L1 x) = L1 <$> eTo1 x
  eTo1 (R1 x) = R1 <$> eTo1 x
 
-- | - 
instance (EGeneric1 f, EGeneric1 g) => EGeneric1 (f :*: g) where
  eFrom1 (x :*: y) = (:*:) <$> eFrom1 x <*> eFrom1 y
  eTo1 (x :*: y) = (:*:) <$> eTo1 x <*> eTo1 y

-- | - 
instance (EGeneric1 f) => EGeneric1 (M1 i t f) where
  eFrom1 = fmap M1 . eFrom1 . unM1
  eTo1 = fmap M1 . eTo1 . unM1

-- | - 
instance (EGeneric c) => EGeneric1 (K1 i c) where
  eFrom1 (K1 x) = K1 <$> eFrom x
  eTo1 (K1 x) = K1 <$> eTo x

-- | - 
instance EGeneric1 U1
-- | - 
instance EGeneric1 V1

-- | The possibility of writing this instance is why we use the intricate
-- 'ERep'-based substitution scheme rather than recursively descending into
-- the plain 'Rep', serializing along the way and substituting when
-- necessary without creating a new type.  The generic 'Serialize'
-- functions are either trivial (so not worth duplicating) or clever (so
-- hard to duplicate without extensive copy-pasting, and not desirable to
-- replace with something less clever), so it is worth our while to be able
-- to use them.
instance 
  (GSerializePut (ERep1 f), GSerializeGet (ERep1 f)) => Serialize (SERep1 f) where

  put (SERep1 x) = S.gPut x
  get = SERep1 <$> S.gGet
<|MERGE_RESOLUTION|>--- conflicted
+++ resolved
@@ -141,17 +141,6 @@
   VersionID -> 
   Either (NamedContract name) AbstractLocalContract ->
   m (EEnt name)
-<<<<<<< HEAD
-fromEscrowEntry entID escrowVersion = either fromNamedContract (throw err) where
-  err = NotStartState entID escrowVersion
-  fromNamedContract NamedContract{..} = 
-    return $ EEnt entID contractNextID escrowVersion eRep
-    where 
-      -- | Exploiting the fact that 'EGeneric' only requires a 'MonadState
-      -- EscrowMap' rather than (say) a 'FaeTXM', we recursively serialize
-      -- the contract name by supplying the endowment as its context.
-      eRep = evalState (eFrom contractName) endowment
-=======
 fromEscrowEntry entID escrowVersion = 
   -- The positioning of this 'return' is important: it needs to be on the
   -- far outside, not in (say) 'fromNamedContract', because it needs to be
@@ -163,7 +152,6 @@
     fromNamedContract NamedContract{..} = 
       EEnt entID contractNextID escrowVersion eRep
       where eRep = evalState (eFrom contractName) endowment
->>>>>>> eaceb37a
 
 -- | Sorts the components of an 'EEnt' into those of an 'EscrowEntry'.
 toEscrowEntry :: 
