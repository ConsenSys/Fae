{- |
Module: Blockchain.Fae.Internal.Storage
Description: Storage of contracts and transactions
Copyright: (c) Ryan Reich, 2017-2018
License: MIT
Maintainer: ryan.reich@gmail.com
Stability: experimental

This module provides types and associated functions for accessing the storage of transactions and the contracts they create.
-}
{-# LANGUAGE TemplateHaskell #-}
module Blockchain.Fae.Internal.Storage where

import Blockchain.Fae.Internal.Contract
import Blockchain.Fae.Internal.Crypto
import Blockchain.Fae.Internal.Exceptions
import Blockchain.Fae.Internal.IDs

import Common.Lens 

import Control.Applicative
import Control.DeepSeq
import Control.Monad.State
import Control.Monad.Trans

import Data.ByteString (ByteString)
import Data.Map (Map)
import Data.Maybe
import Data.Typeable
import Data.Vector (Vector)

import qualified Data.Map as Map
import qualified Data.Vector as Vector
import qualified Data.Vector.Mutable as Vector (unsafeWrite)

import GHC.Generics (Generic)

-- * Types

-- | 'Storage' records the complete effects of running each transaction.
-- It also holds any contract return values that have been imported; no
-- attempt is made to validate them against the actual return values, and
-- it is expected that users come to some agreement on their correctness
-- before sharing them.
data Storage = 
  Storage 
  { 
    getStorage :: Map TransactionID TransactionEntry,
    importedValues :: Map ContractID InputResults
  }

-- | A general storage transformer; used for running transactions in IO.
type FaeStorageT = StateT Storage
-- | A newtype so that the interpreter doesn't need 'StateT' in scope.
newtype FaeStorage a = FaeStorage { getFaeStorage :: State Storage a }

-- | Each transaction can produce outputs in two different ways (cf.
-- 'ContractID'), has an associated "signer" public key, and a result.
--
-- The technical reason for separating 'inputOutputs' from 'outputs' is
-- that it makes it possible for contracts to create new contracts without
-- putting a global lock on the storage; thunk execution will go straight
-- to the correct contract's outputs and not require evaluation of any
-- other contract or transaction.
data TransactionEntry =
  TransactionEntry 
  {
    inputResults :: Vector InputResults,
    outputs :: Outputs,
    txSigners :: Signers,
    result :: Result,
    inputMaterials :: Materials
  }

-- | The result can be anything, but should be 'show'able so that it has
-- outside meaning.  This is an existential type, so the record names are
-- just there for documentation; values have to be extracted by
-- pattern-matching.
--
-- The constructor is strict so that there is no possibility of a hidden
-- exception in the value.
data Result = forall a. (Show a) => Result !a

-- | A minimal set of descriptors of the results of running a contract.
-- This used to contain an 'iVersions', but that can be derived from
-- 'iResult' now that it is 'WithEscrows'.
data InputResults =
  InputResults
  {
    -- | This used to be guaranteed to have a specific nonce (rather than
    -- 'Current') but this is no longer the case; it is exactly the
    -- 'ContractID' with which the call was made.
    iRealID :: ContractID,
    -- | Though 'Failed' corresponds to an exception being thrown from
    -- 'iResult', it is not possible to detect 'Deleted' from the other
    -- fields here, so this one is necessary.
    iStatus :: Status,
    iVersionID :: VersionID,
    -- | This is /very dangerous/ because these escrows are duplicates.
    -- This value /must not/ be used inside Fae, but only exposed to
    -- external applications (such as import/export).
    iResult :: WithEscrows ReturnValue,
    -- | 'Nothing' means that the results were imported and the contract
    -- wasn't actually run.  Perhaps in the future those can be imported
    -- too...
    iOutputsM :: Maybe Outputs,
    iMaterialsM :: Maybe Materials
  } deriving (Generic)

-- | Semantic report of what happened in a contract call.  As such,
-- creating a 'Status' value requires a policy decision, made in
-- "Blockchain.Fae.Internal.Transaction".
data Status = Updated | Deleted | Failed deriving (Show, Generic)

-- | The elements are 'Maybe' because an output contract may be deleted,
-- but the indexing of the others should not change, so we have to keep the
-- full array.
type Outputs = Vector Output

-- | Record of the "materials" (extra contract calls) given to
-- a transaction or contract, in order of declaration but also tagged by
-- name.
type Materials = Vector (String, InputResults)

-- | Not only convenient, but also important for ensuring that the three
-- different source trees using this type all have the same version of it.
-- Since this type is exchanged in serialized form between different
-- processes, type checking cannot verify it at compile time.
data ExportData = 
  ExportData
  {
    exportedCID :: ContractID,
    exportStatus :: Status,
    neededModules :: [String],
    exportValType :: String,
    exportedValue :: ByteString
  }
  deriving (Generic)

-- * Template Haskell

makeLenses ''TransactionEntry
makeLenses ''InputResults
makeLenses ''Storage

{- Instances -}

-- | For convenience, so we don't have to pattern-match elsewhere.
instance Show Result where
  show (Result x) = show x

-- | -
instance Serialize Status

-- | -
instance NFData Status

-- | -
instance Serialize ExportData

-- * Functions

<<<<<<< HEAD
-- | For the 'At' instance
type instance Index Storage = ContractID
-- | For the 'At' instance
type instance IxValue Storage = Either InputResults StoredContract
-- | For the 'At' instance
instance Ixed Storage
-- | We define this instance /in addition to/ the natural 'TransactionID'
-- indexing of the 'getStorage' field so that we can look up contracts by
-- ID, which requires descending through several levels of lookups, any of
-- which may fail (in different ways).
instance At Storage where
  at cID = lens getter setter where
    getter :: Storage -> Maybe (IxValue Storage)
    getter st = 
      case st ^. contractAt cID of
        Nothing -> Left <$> st ^. _importedValues . at cID
        x -> Right <$> x
    setter :: Storage -> Maybe (IxValue Storage) -> Storage
    setter st (Just (Right x)) = st & contractAt cID ?~ x
    setter st (Just (Left x)) = st & _importedValues . at cID ?~ x
    setter st Nothing = st
      & contractAt cID .~ Nothing
      & _importedValues . at cID .~ Nothing

-- | Accesses just the contract entry at a given ID.
contractAt :: ContractID -> Lens' Storage (Maybe StoredContract)
contractAt cID = outputAt cID . uncertain _storedContract
=======
-- | A getter/dispatcher for the storage contents, using Church encoding
-- for 'Either' to avoid strict pattern-matches on the return value.
atCID :: 
  ContractID -> 
  (InputResults -> ContractID -> a) -> 
  (Output -> ContractID -> a) -> 
  (ContractID -> a) -> 
  Storage -> 
  a
atCID cID ivF scF a0 st
  | Just o <- st ^. outputAt cID = scF o cID
  | otherwise = maybe a0 ivF (st ^. _importedValues . at cID) cID
>>>>>>> e4ffc349

-- | Accesses the full 'Output' at a contract ID.
outputAt :: ContractID -> Lens' Storage (Maybe Output)
outputAt cID@ContractID{..} =
  _getStorage .
  at parentTransaction .
  uncertain (txPartLens transactionPart) .
  vectorAt creationIndex

-- | Routes to the correct outputs list depending on where in the
-- transaction it happened.
txPartLens :: TransactionPart -> Lens' TransactionEntry (Maybe Outputs)
txPartLens p = 
  case p of
    Body -> _outputs . onlyJust DeletedEntry
    InputCall n -> 
      txInputLens n . 
      uncertain _iOutputsM

-- | Kind of redundant but used as a piece in several places, so worth
-- a named synonym.
txInputLens :: Int -> Lens' TransactionEntry (Maybe InputResults)
txInputLens n = _inputResults . onlyJust DeletedEntry . vectorAt n

-- | This is a bit of a fake lens, as it slightly fails the law that
-- setting following getting is the identity; if you go out-of-bounds, the
-- former is an exception and the latter is, of course, a no-op.  Barring
-- that, this just marshals 'Vector.!?' and 'Vector.modify' to get and
-- set.
vectorAt :: Int -> Lens' (Maybe (Vector a)) (Maybe a)
vectorAt n = 
  lens ((=<<) (Vector.!? n)) (\mv my -> mv >>= (my >>=) . setter)
  where
    setter v y
      | 0 <= n && n < Vector.length v = 
        Just $ Vector.modify (\w -> Vector.unsafeWrite w n y) v
      | otherwise = Nothing

<<<<<<< HEAD
-- | Upgrades a lens that starts from a definite value to one that starts
-- from an "uncertain" (i.e. monadic) one.  Useful for chaining with 'at'.
=======
>>>>>>> e4ffc349
uncertain :: (Monad m) => Lens' s (m a) -> Lens' (m s) (m a)
uncertain l = lens getter setter where
  getter = (>>= view l)
  setter ms my = (l .~ my) <$> ms

-- | A fake lens that is kind of the reverse of 'defaultLens'; this
-- purifies the result of a set at the expense of an exception.
onlyJust :: (Exception e) => e -> Lens' a (Maybe a)
onlyJust err = lens getter setter where
  getter = Just
  setter _ = fromMaybe $ throw err

<<<<<<< HEAD
-- | Semantic interpretation of the status, hiding the pattern-match that
-- establishes the policy.
successful :: InputResults -> Bool
successful InputResults{..}
  | Failed <- iStatus = False
  | otherwise = True

=======
>>>>>>> e4ffc349
-- | Deserializes an exported value as the correct type and puts it in
-- imported value storage for the future.  This is in `FaeStorage` and not
-- `FaeStorageT` because the former is not an instance of the latter, and
-- the interpreter benefits from having a monomorphic type.
addImportedValue :: 
  (HasEscrowIDs a, Exportable a) => 
  State Escrows a -> ContractID -> Status -> FaeStorage ()
addImportedValue valueImporter iRealID iStatus = FaeStorage $ 
  case contractVersion iRealID of
    Current -> throw $ ImportWithoutVersion iRealID
    Version iVersionID -> 
      _importedValues . at iRealID ?= 
        InputResults{iOutputsM = Nothing, iMaterialsM = Nothing, ..}
  where 
    iResult = WithEscrows escrowMap (ReturnValue importedValue)
    (importedValue, Escrows{..}) = 
      runState valueImporter (Escrows Map.empty nullDigest)

-- | Converts the stored 'InputResults', which could actually have been the
-- result of a previous import, into the serialized return value plus other
-- metadata necessary for import elsewhere.
getExportedValue :: (Monad m) => TransactionID -> Int -> FaeStorageT m ExportData
getExportedValue txID ix = do
  InputResults{..} <- use $ getInputResults .
    defaultLens (throw $ BadInputID txID ix)
  Output{..} <- use $ outputAt iRealID . 
    defaultLens (throw $ BadContractID iRealID)
  let neededModules = tyConModule <$> listTyCons contractNameType
      WithEscrows eMap result = iResult
      exportedValue = evalState (exportReturnValue result) eMap
  return ExportData 
    {
      exportedCID = iRealID,
      exportStatus = iStatus,
      exportValType = show contractValType,
      ..
    }

  where
    getInputResults :: Lens' Storage (Maybe InputResults)
    getInputResults = 
      _getStorage . 
      at txID .
      uncertain (txInputLens ix)

    listTyCons :: TypeRep -> [TyCon]
    listTyCons rep = con : (reps >>= listTyCons) where
      (con, reps) = splitTyConApp rep

-- | Hides the particular structure of 'Storage' from other modules.
runStorageT :: (Monad m) => FaeStorageT m a -> m a
runStorageT = flip evalStateT $ Storage Map.empty Map.empty

-- | A quick way of assigning the same exception to all the fields of the
-- 'InputResults', but setting the 'iRealID' and 'iResult' to actual
-- values, which are useful even if the contract itself is missing.
cloakInputResults :: ContractID -> InputResults -> InputResults
cloakInputResults cID ~InputResults{iResult = ~(WithEscrows es rv), ..} = 
  InputResults{iRealID = cID, iResult = WithEscrows es rv, ..}
<|MERGE_RESOLUTION|>--- conflicted
+++ resolved
@@ -160,35 +160,6 @@
 
 -- * Functions
 
-<<<<<<< HEAD
--- | For the 'At' instance
-type instance Index Storage = ContractID
--- | For the 'At' instance
-type instance IxValue Storage = Either InputResults StoredContract
--- | For the 'At' instance
-instance Ixed Storage
--- | We define this instance /in addition to/ the natural 'TransactionID'
--- indexing of the 'getStorage' field so that we can look up contracts by
--- ID, which requires descending through several levels of lookups, any of
--- which may fail (in different ways).
-instance At Storage where
-  at cID = lens getter setter where
-    getter :: Storage -> Maybe (IxValue Storage)
-    getter st = 
-      case st ^. contractAt cID of
-        Nothing -> Left <$> st ^. _importedValues . at cID
-        x -> Right <$> x
-    setter :: Storage -> Maybe (IxValue Storage) -> Storage
-    setter st (Just (Right x)) = st & contractAt cID ?~ x
-    setter st (Just (Left x)) = st & _importedValues . at cID ?~ x
-    setter st Nothing = st
-      & contractAt cID .~ Nothing
-      & _importedValues . at cID .~ Nothing
-
--- | Accesses just the contract entry at a given ID.
-contractAt :: ContractID -> Lens' Storage (Maybe StoredContract)
-contractAt cID = outputAt cID . uncertain _storedContract
-=======
 -- | A getter/dispatcher for the storage contents, using Church encoding
 -- for 'Either' to avoid strict pattern-matches on the return value.
 atCID :: 
@@ -201,7 +172,6 @@
 atCID cID ivF scF a0 st
   | Just o <- st ^. outputAt cID = scF o cID
   | otherwise = maybe a0 ivF (st ^. _importedValues . at cID) cID
->>>>>>> e4ffc349
 
 -- | Accesses the full 'Output' at a contract ID.
 outputAt :: ContractID -> Lens' Storage (Maybe Output)
@@ -240,11 +210,8 @@
         Just $ Vector.modify (\w -> Vector.unsafeWrite w n y) v
       | otherwise = Nothing
 
-<<<<<<< HEAD
 -- | Upgrades a lens that starts from a definite value to one that starts
 -- from an "uncertain" (i.e. monadic) one.  Useful for chaining with 'at'.
-=======
->>>>>>> e4ffc349
 uncertain :: (Monad m) => Lens' s (m a) -> Lens' (m s) (m a)
 uncertain l = lens getter setter where
   getter = (>>= view l)
@@ -257,16 +224,6 @@
   getter = Just
   setter _ = fromMaybe $ throw err
 
-<<<<<<< HEAD
--- | Semantic interpretation of the status, hiding the pattern-match that
--- establishes the policy.
-successful :: InputResults -> Bool
-successful InputResults{..}
-  | Failed <- iStatus = False
-  | otherwise = True
-
-=======
->>>>>>> e4ffc349
 -- | Deserializes an exported value as the correct type and puts it in
 -- imported value storage for the future.  This is in `FaeStorage` and not
 -- `FaeStorageT` because the former is not an instance of the latter, and
