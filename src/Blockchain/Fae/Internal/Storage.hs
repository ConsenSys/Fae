{- |
Module: Blockchain.Fae.Internal.Storage
Description: Storage of contracts and transactions
Copyright: (c) Ryan Reich, 2017-2018
License: MIT
Maintainer: ryan.reich@gmail.com
Stability: experimental

This module provides types and associated functions for accessing the storage of transactions and the contracts they create.
-}
{-# LANGUAGE TemplateHaskell #-}
module Blockchain.Fae.Internal.Storage where

import Blockchain.Fae.Internal.Contract
import Blockchain.Fae.Internal.Crypto
import Blockchain.Fae.Internal.Exceptions
import Blockchain.Fae.Internal.IDs

import Common.Lens 

import Control.Applicative
import Control.Monad.State
import Control.Monad.Trans

import Data.ByteString (ByteString)
import Data.Map (Map)
import Data.Maybe
import Data.Typeable
import Data.Vector (Vector)

import qualified Data.Map as Map
import qualified Data.Vector as Vector
import qualified Data.Vector.Mutable as Vector (unsafeWrite)

import GHC.Generics (Generic)

-- * Types

-- | 'Storage' records the complete effects of running each transaction.
-- It also holds any contract return values that have been imported; no
-- attempt is made to validate them against the actual return values, and
-- it is expected that users come to some agreement on their correctness
-- before sharing them.
data Storage = 
  Storage 
  { 
    getStorage :: Map TransactionID TransactionEntry,
    importedValues :: Map ContractID InputResults
  }

-- | A general storage transformer; used for running transactions in IO.
type FaeStorageT = StateT Storage
-- | A newtype so that the interpreter doesn't need 'StateT' in scope.
newtype FaeStorage a = FaeStorage { getFaeStorage :: State Storage a }

-- | Each transaction can produce outputs in two different ways (cf.
-- 'ContractID'), has an associated "signer" public key, and a result.
--
-- The technical reason for separating 'inputOutputs' from 'outputs' is
-- that it makes it possible for contracts to create new contracts without
-- putting a global lock on the storage; thunk execution will go straight
-- to the correct contract's outputs and not require evaluation of any
-- other contract or transaction.
data TransactionEntry =
  TransactionEntry 
  {
    inputResults :: Vector InputResults,
    outputs :: Outputs,
    txSigners :: Signers,
    result :: Result,
    inputMaterials :: Materials
  }

-- | The result can be anything, but should be 'show'able so that it has
-- outside meaning.  This is an existential type, so the record names are
-- just there for documentation; values have to be extracted by
-- pattern-matching.
--
-- The constructor is strict so that there is no possibility of a hidden
-- exception in the value.
data Result = forall a. (Show a) => Result !a

-- | A minimal set of descriptors of the results of running a contract.
-- This used to contain an 'iVersions', but that can be derived from
-- 'iResult' now that it is 'WithEscrows'.
data InputResults =
  InputResults
  {
    -- | This used to be guaranteed to have a specific nonce (rather than
    -- 'Current') but this is no longer the case; it is exactly the
    -- 'ContractID' with which the call was made.
    iRealID :: ContractID,
    -- | Though 'Failed' corresponds to an exception being thrown from
    -- 'iResult', it is not possible to detect 'Deleted' from the other
    -- fields here, so this one is necessary.
    iStatus :: Status,
    iVersionID :: VersionID,
    -- | This is /very dangerous/ because these escrows are duplicates.
    -- This value /must not/ be used inside Fae, but only exposed to
    -- external applications (such as import/export).
    iResult :: WithEscrows ReturnValue,
<<<<<<< HEAD
    -- | 'Nothing' means that the results were imported and the contract
    -- wasn't actually run.  Perhaps in the future those can be imported
    -- too...
    iOutputsM :: Maybe Outputs
=======
    iOutputsM :: Maybe Outputs,
    iMaterialsM :: Maybe Materials
>>>>>>> 489c7c20
  } deriving (Generic)

-- | Semantic report of what happened in a contract call.  As such,
-- creating a 'Status' value requires a policy decision, made in
-- "Blockchain.Fae.Internal.Transaction".
data Status = Updated | Deleted | Failed deriving (Show, Generic)

-- | The elements are 'Maybe' because an output contract may be deleted,
-- but the indexing of the others should not change, so we have to keep the
-- full array.
type Outputs = Vector Output

-- | Record of the "materials" (extra contract calls) given to
-- a transaction or contract, in order of declaration but also tagged by
-- name.
type Materials = Vector (String, InputResults)

-- | Not only convenient, but also important for ensuring that the three
-- different source trees using this type all have the same version of it.
-- Since this type is exchanged in serialized form between different
-- processes, type checking cannot verify it at compile time.
data ExportData = 
  ExportData
  {
    exportedCID :: ContractID,
    exportStatus :: Status,
    neededModules :: [String],
    exportNameType :: String,
    exportedValue :: ByteString
  }
  deriving (Generic)

-- * Template Haskell

makeLenses ''TransactionEntry
makeLenses ''InputResults
makeLenses ''Storage

{- Instances -}

-- | For convenience, so we don't have to pattern-match elsewhere.
instance Show Result where
  show (Result x) = show x

-- | -
instance Serialize Status

-- | -
instance Serialize ExportData

-- * Functions

-- | For the 'At' instance
type instance Index Storage = ContractID
-- | For the 'At' instance
type instance IxValue Storage = Either InputResults StoredContract
-- | For the 'At' instance
instance Ixed Storage
-- | We define this instance /in addition to/ the natural 'TransactionID'
-- indexing of the 'getStorage' field so that we can look up contracts by
-- ID, which requires descending through several levels of lookups, any of
-- which may fail (in different ways).
instance At Storage where
  at cID = lens getter setter where
    getter :: Storage -> Maybe (IxValue Storage)
    getter st = 
      case st ^. contractAt cID of
        Nothing -> Left <$> st ^. _importedValues . at cID
        x -> Right <$> x
    setter :: Storage -> Maybe (IxValue Storage) -> Storage
    setter st (Just (Right x)) = st & contractAt cID ?~ x
    setter st (Just (Left x)) = st & _importedValues . at cID ?~ x
    setter st Nothing = st
      & contractAt cID .~ Nothing
      & _importedValues . at cID .~ Nothing

-- | Accesses just the contract entry at a given ID.
contractAt :: ContractID -> Lens' Storage (Maybe StoredContract)
contractAt cID = outputAt cID . uncertain _storedContract

-- | Accesses the full 'Output' at a contract ID.
outputAt :: ContractID -> Lens' Storage (Maybe Output)
outputAt cID@ContractID{..} =
  _getStorage .
  at parentTransaction .
  uncertain (txPartLens transactionPart) .
  vectorAt creationIndex

-- | Routes to the correct outputs list depending on where in the
-- transaction it happened.
txPartLens :: TransactionPart -> Lens' TransactionEntry (Maybe Outputs)
txPartLens p = 
  case p of
    Body -> _outputs . onlyJust DeletedEntry
    InputCall n -> 
      txInputLens n . 
      uncertain _iOutputsM

-- | Kind of redundant but used as a piece in several places, so worth
-- a named synonym.
txInputLens :: Int -> Lens' TransactionEntry (Maybe InputResults)
txInputLens n = _inputResults . onlyJust DeletedEntry . vectorAt n

-- | This is a bit of a fake lens, as it slightly fails the law that
-- setting following getting is the identity; if you go out-of-bounds, the
-- former is an exception and the latter is, of course, a no-op.  Barring
-- that, this just marshals 'Vector.!?' and 'Vector.modify' to get and
-- set.
vectorAt :: Int -> Lens' (Maybe (Vector a)) (Maybe a)
vectorAt n = 
  lens ((=<<) (Vector.!? n)) (\mv my -> mv >>= (my >>=) . setter)
  where
    setter v y
      | 0 <= n && n < Vector.length v = 
        Just $ Vector.modify (\w -> Vector.unsafeWrite w n y) v
      | otherwise = Nothing

-- | Upgrades a lens that starts from a definite value to one that starts
-- from an "uncertain" (i.e. monadic) one.  Useful for chaining with 'at'.
uncertain :: (Monad m) => Lens' s (m a) -> Lens' (m s) (m a)
uncertain l = lens getter setter where
  getter = (>>= view l)
  setter ms my = (l .~ my) <$> ms

-- | A fake lens that is kind of the reverse of 'defaultLens'; this
-- purifies the result of a set at the expense of an exception.
onlyJust :: (Exception e) => e -> Lens' a (Maybe a)
onlyJust err = lens getter setter where
  getter = Just
  setter _ = fromMaybe $ throw err

<<<<<<< HEAD
-- ** Manipulating stored values

-- | Legacy synonym, though useful for hiding the implementation.
listToOutputs :: [Output] -> Outputs
listToOutputs = Vector.fromList

-- | Semantic interpretation of the status, hiding the pattern-match that
-- establishes the policy.
=======
>>>>>>> 489c7c20
successful :: InputResults -> Bool
successful InputResults{..}
  | Failed <- iStatus = False
  | otherwise = True

-- | Deserializes an exported value as the correct type and puts it in
-- imported value storage for the future.  This is in `FaeStorage` and not
-- `FaeStorageT` because the former is not an instance of the latter, and
-- the interpreter benefits from having a monomorphic type.
addImportedValue :: 
  (HasEscrowIDs a, Exportable a) => 
  State Escrows a -> ContractID -> Status -> FaeStorage ()
addImportedValue valueImporter iRealID iStatus = FaeStorage $ 
  case contractVersion iRealID of
    Current -> throw $ ImportWithoutVersion iRealID
    Version iVersionID -> 
      _importedValues . at iRealID ?= 
        InputResults{iOutputsM = Nothing, iMaterialsM = Nothing, ..}
  where 
    iResult = WithEscrows escrowMap (ReturnValue importedValue)
    (importedValue, Escrows{..}) = 
      runState valueImporter (Escrows Map.empty nullDigest)

-- | Converts the stored 'InputResults', which could actually have been the
-- result of a previous import, into the serialized return value plus other
-- metadata necessary for import elsewhere.
getExportedValue :: (Monad m) => TransactionID -> Int -> FaeStorageT m ExportData
getExportedValue txID ix = do
  InputResults{..} <- use $ getInputResults .
    defaultLens (throw $ BadInputID txID ix)
  Output{..} <- use $ outputAt iRealID . 
    defaultLens (throw $ BadContractID iRealID)
  let neededModules = tyConModule <$> listTyCons contractNameType
      WithEscrows eMap result = iResult
      exportedValue = evalState (exportReturnValue result) eMap
  return ExportData 
    {
      exportedCID = iRealID,
      exportStatus = iStatus,
      exportNameType = show contractNameType,
      ..
    }

  where
    getInputResults :: Lens' Storage (Maybe InputResults)
    getInputResults = 
      _getStorage . 
      at txID .
      uncertain (txInputLens ix)

    listTyCons :: TypeRep -> [TyCon]
    listTyCons rep = con : (reps >>= listTyCons) where
      (con, reps) = splitTyConApp rep

-- | Hides the particular structure of 'Storage' from other modules.
runStorageT :: (Monad m) => FaeStorageT m a -> m a
runStorageT = flip evalStateT $ Storage Map.empty Map.empty
<|MERGE_RESOLUTION|>--- conflicted
+++ resolved
@@ -99,15 +99,11 @@
     -- This value /must not/ be used inside Fae, but only exposed to
     -- external applications (such as import/export).
     iResult :: WithEscrows ReturnValue,
-<<<<<<< HEAD
     -- | 'Nothing' means that the results were imported and the contract
     -- wasn't actually run.  Perhaps in the future those can be imported
     -- too...
-    iOutputsM :: Maybe Outputs
-=======
     iOutputsM :: Maybe Outputs,
     iMaterialsM :: Maybe Materials
->>>>>>> 489c7c20
   } deriving (Generic)
 
 -- | Semantic report of what happened in a contract call.  As such,
@@ -239,17 +235,8 @@
   getter = Just
   setter _ = fromMaybe $ throw err
 
-<<<<<<< HEAD
--- ** Manipulating stored values
-
--- | Legacy synonym, though useful for hiding the implementation.
-listToOutputs :: [Output] -> Outputs
-listToOutputs = Vector.fromList
-
 -- | Semantic interpretation of the status, hiding the pattern-match that
 -- establishes the policy.
-=======
->>>>>>> 489c7c20
 successful :: InputResults -> Bool
 successful InputResults{..}
   | Failed <- iStatus = False
