--- conflicted
+++ resolved
@@ -140,12 +140,7 @@
   txInputSummaries <- getInputSummary txID txInputSCIDs inputOutputs
   return TXSummary{..}
 
--- | Get the TXInputSummary for a gicen ShortContractID 
-<<<<<<< HEAD
-getInputSummary :: (MonadState Storage m, MonadCatch m, MonadIO m) =>
- TransactionID -> [ShortContractID] -> Map.Map ShortContractID InputOutputVersions -> m [(TransactionID, TXInputSummary)]
-getInputSummary txID inputSCIDs inputMap =
-=======
+-- | Get the TXInputSummary for a given ShortContractID 
 getInputSummary :: 
   (MonadState Storage m, MonadCatch m, MonadIO m) =>
   TransactionID -> 
@@ -153,7 +148,6 @@
   Map.Map ShortContractID InputResults -> 
   m [(TransactionID, TXInputSummary)]
 getInputSummary txID inputSCIDs inputMap = do
->>>>>>> eaceb37a
     forM (nub inputSCIDs) $ \scID -> do
       let 
         input = Map.findWithDefault (throw $ BadInputID txID scID) scID inputMap
