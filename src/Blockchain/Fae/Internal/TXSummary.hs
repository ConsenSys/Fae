--- conflicted
+++ resolved
@@ -153,20 +153,13 @@
     err :: a
     err = throw $ ContractOmitted txID descr
 
-<<<<<<< HEAD
 -- | Converts materials as 'InputResults' to appropriately error-formatted
 -- summaries.
-makeMaterialsSummaries :: TransactionID -> Materials -> MaterialsSummaries
-makeMaterialsSummaries txID = fmap $ 
-  \(name, iR) -> (name, makeInputSummary txID (makeIx name) iR)
-  where makeIx = ("Materials contract call " ++)
-=======
 makeMaterialsSummaries :: 
   (Monad m) => TransactionID -> Materials -> EvalT m MaterialsSummaries
 makeMaterialsSummaries txID = traverse $ 
   \(name, iR) -> (name,) <$> makeInputSummary txID (makeTag name) iR
   where makeTag = ("Materials contract call " ++)
->>>>>>> e4ffc349
 
 -- | If outputs showed more detailed information, like contract types, this
 -- would construct it.  As it is, it just grabs the version.
