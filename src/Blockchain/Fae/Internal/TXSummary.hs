{- |
Module: Blockchain.Fae.Internal.TXSummary
Description: Displaying Fae storage
Copyright: (c) Ryan Reich, 2017-2018
License: MIT
Maintainer: ryan.reich@gmail.com
Stability: experimental

This module defines a 'TXSummary' type as well as 'Pretty' instances.
-}
{-# LANGUAGE RecordWildCards #-}
{-# LANGUAGE TemplateHaskell #-}
module Blockchain.Fae.Internal.TXSummary where

import Blockchain.Fae.Internal.Contract
import Blockchain.Fae.Internal.Crypto
import Blockchain.Fae.Internal.Exceptions
import Blockchain.Fae.Internal.IDs
import Blockchain.Fae.Internal.Storage
import Blockchain.Fae.Internal.TX

import Common.Lens

import System.IO.Unsafe

import Control.DeepSeq
import Control.Monad
import Control.Monad.IO.Class
import Control.Monad.State

import qualified Data.IntMap as IntMap
import qualified Data.Map as Map
import qualified Data.Vector as Vector
import Data.Vector (Vector)

import Data.Foldable
import Data.List
import Data.Typeable

import GHC.Generics hiding (to)

import Text.PrettyPrint
import Text.PrettyPrint.HughesPJClass

<<<<<<< HEAD
-- * Types

-- | Serializable representation of a contract type.
type CType = UnquotedString

-- | Heavy-handed total information about the result of a transaction, in
-- a relatively printable format
=======
-- | Useful for Fae clients communicating with faeServer
>>>>>>> e2b21aa7
data TXSummary = TXSummary {
  transactionID :: TransactionID,
  txResult :: String,
  txOutputs:: Vector VersionID,
  txInputSummaries :: Vector (ContractID, TXInputSummary),
  txSSigners :: [(String, PublicKey)]
} deriving (Generic)

-- | Printable results of calling a contract.
data TXInputSummary = TXInputSummary {
  txInputStatus :: Status,
<<<<<<< HEAD
  txInputOutputs :: Vector CType,
  txInputVersions :: [(VersionID, String)]
} deriving (Show, Generic)

-- * Template Haskell
makeLenses ''TXSummary
=======
  txInputOutputs :: Vector VersionID,
  txInputVersion :: VersionID
} deriving (Generic)
>>>>>>> e2b21aa7

{- Instances -}

-- | -
instance Pretty TXSummary where
  pPrint TXSummary{..} = prettyHeader header entry where 
    header = labelHeader "Transaction" transactionID
    result = prettyPair ("result", displayException $ text txResult)
    outputs = displayException $ prettyVector "outputs" txOutputs
    txSSigners' = prettyList "signers" txSSigners
    inputs = txInputSummaries & vcat . toList . Vector.imap
      (\ix (cID, txInputSummary@TXInputSummary{..}) -> 
        let printCID = 
              text (prettyContractID cID) <+> parens (text $ show txInputStatus) 
            prettyInput = pPrint txInputSummary
        in prettyHeader 
             (prettyPair ("input #" ++ show ix, printCID))
             (displayException prettyInput))
    entry = vcat [ result, outputs, txSSigners', inputs ]

-- | -
instance Pretty TXInputSummary where
  pPrint TXInputSummary{..} = vcat $ pVersion [outputs] where 
    pVersion
      | Updated <- txInputStatus = (prettyPair ("version", txInputVersion) :)
      | otherwise = id
    outputs = prettyVector  "outputs" txInputOutputs

-- * Functions

-- | Get a well-typed 'TXSummary' that can be communicated from the server
-- to a user (i.e. @faeServer@ to @postTX@) as JSON.
collectTransaction :: 
  (MonadState Storage m, MonadCatch m, MonadIO m) => TransactionID -> m TXSummary
collectTransaction txID = do
  TransactionEntry{..} <- 
    use $ _getStorage . at txID . defaultLens (throw $ BadTransactionID txID)
  let transactionID = txID
      txSSigners = Map.toList $ getSigners txSigners
      txResult = show result 
      txOutputs = makeOut <$> outputs
      txInputSummaries = getInputSummary txID inputResults
  return $ TXSummary{..}

-- | Get the 'TXInputSummary' for a given 'TransactionID'.
getInputSummary :: 
  TransactionID -> Vector InputResults -> Vector (ContractID, TXInputSummary)
getInputSummary txID = Vector.imap $ \ix ~iR@InputResults{..} -> 
  let txInputVersion = iVersionID
      txInputOutputs = 
        maybe 
          (throw $ ContractOmitted txID ix) 
          (fmap $ makeOut) 
          iOutputsM
  in (iRealID, TXInputSummary{txInputStatus = iStatus, ..})

<<<<<<< HEAD
-- | Fetches the 'outputType' from each output as an 'UnquotedString'.
showTypes :: Outputs -> Vector UnquotedString
showTypes = fmap $ UnquotedString . show . outputType

-- | Probably not necessary, as this kind of thing can always be replaced
-- by 'Vector.imap'.
toIxList :: Vector a -> [(Int, a)]
toIxList = zip [0 ..] . toList
=======
makeOut :: Output -> VersionID
-- We assume (justifiably!) that a new output does, in fact, store a live
-- contract.
makeOut Output{storedContract=Just StoredContract{..},..} = storedVersion
>>>>>>> e2b21aa7

-- | Constructs a header with a name and some other data.
labelHeader :: (Show a) => String -> a -> Doc
labelHeader h l = text h <+> text (show l)

-- | Formats a nice header with indented body.
prettyHeader :: Doc -> Doc -> Doc
prettyHeader header body = header $+$ nest 2 body 

prettyVector :: (Show v) => String -> Vector v -> Doc
prettyVector headString v 
  | Vector.null v = empty
  | otherwise = prettyList headString $ Vector.toList $ Vector.imap ((,) . show) v

-- | Converts a string and list of "lines" into a body with header.
prettyList :: (Show v) => String -> [(String, v)] -> Doc
prettyList headString bodyList = 
  prettyHeader (text headString <> colon) (displayException $ prettyPairs bodyList)

-- | Converts a list of pairs into a display, without header.
prettyPairs :: (Show v) => [(String, v)] -> Doc
prettyPairs = vcat . map prettyPair

-- | Prints a key-value pair with a colon.
prettyPair :: (Show v) => (String, v) -> Doc
prettyPair (x, y) = text x <> colon <+> text (show y)

-- | Actually prints the exception nicely.  Due to call stack cruft we only
-- take the first line.
showException :: SomeException -> Doc
showException e = text "<exception>" <+> text (safeHead $ lines $ show $ UnquotedString $ show e) where
  safeHead [] = []
  safeHead (x : _) = x

-- | Flushes out all exceptions present in the input, returning a formatted
-- error message if one is found.
displayException :: Doc -> Doc
displayException doc = 
  unsafePerformIO $ catchAll (evaluate $ force doc) (return . showException) 
<|MERGE_RESOLUTION|>--- conflicted
+++ resolved
@@ -42,17 +42,8 @@
 import Text.PrettyPrint
 import Text.PrettyPrint.HughesPJClass
 
-<<<<<<< HEAD
--- * Types
-
--- | Serializable representation of a contract type.
-type CType = UnquotedString
-
 -- | Heavy-handed total information about the result of a transaction, in
 -- a relatively printable format
-=======
--- | Useful for Fae clients communicating with faeServer
->>>>>>> e2b21aa7
 data TXSummary = TXSummary {
   transactionID :: TransactionID,
   txResult :: String,
@@ -64,18 +55,9 @@
 -- | Printable results of calling a contract.
 data TXInputSummary = TXInputSummary {
   txInputStatus :: Status,
-<<<<<<< HEAD
-  txInputOutputs :: Vector CType,
-  txInputVersions :: [(VersionID, String)]
-} deriving (Show, Generic)
-
--- * Template Haskell
-makeLenses ''TXSummary
-=======
   txInputOutputs :: Vector VersionID,
   txInputVersion :: VersionID
 } deriving (Generic)
->>>>>>> e2b21aa7
 
 {- Instances -}
 
@@ -132,21 +114,10 @@
           iOutputsM
   in (iRealID, TXInputSummary{txInputStatus = iStatus, ..})
 
-<<<<<<< HEAD
--- | Fetches the 'outputType' from each output as an 'UnquotedString'.
-showTypes :: Outputs -> Vector UnquotedString
-showTypes = fmap $ UnquotedString . show . outputType
-
--- | Probably not necessary, as this kind of thing can always be replaced
--- by 'Vector.imap'.
-toIxList :: Vector a -> [(Int, a)]
-toIxList = zip [0 ..] . toList
-=======
 makeOut :: Output -> VersionID
 -- We assume (justifiably!) that a new output does, in fact, store a live
 -- contract.
 makeOut Output{storedContract=Just StoredContract{..},..} = storedVersion
->>>>>>> e2b21aa7
 
 -- | Constructs a header with a name and some other data.
 labelHeader :: (Show a) => String -> a -> Doc
