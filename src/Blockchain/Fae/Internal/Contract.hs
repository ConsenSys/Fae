--- conflicted
+++ resolved
@@ -132,28 +132,18 @@
 data Output =
   Output
   {
-<<<<<<< HEAD
-    -- | 'Nothing' means the contract called 'spent' and was deleted.
-    outputData :: Maybe OutputData,
-=======
     storedContract :: Maybe StoredContract,
->>>>>>> e2b21aa7
     -- | This is not @Maybe@ because even when the contract is spent, we
     -- need its type for exporting.
     contractNameType :: TypeRep 
   }
   deriving (Generic)
 
-<<<<<<< HEAD
 -- | If the contract can be called again, this contains its function (which
 -- is called) and nonce (which is verified when the contract ID used
 -- contains a nonce).
-data OutputData =
-  OutputData
-=======
 data StoredContract =
   StoredContract
->>>>>>> e2b21aa7
   {
     storedFunction :: AbstractGlobalContract,
     storedVersion :: VersionID
@@ -390,12 +380,8 @@
   (entID, contractNextID) <- forkNextID
   WithEscrows endowment _ <- takeEscrows contractName
   let escrowNameOrFunction = Left $ AnyNamedContract NamedContract{..}
-<<<<<<< HEAD
-  _escrowMap %= Map.insert entID EscrowEntry{escrowVersion = entID, ..}
-=======
       escrowVersion = entID
   _escrowMap %= Map.insert entID EscrowEntry{..}
->>>>>>> e2b21aa7
   return $ EscrowID entID
 
 -- | Calls an escrow by ID, which must exist in the present context.  The
