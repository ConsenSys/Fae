--- conflicted
+++ resolved
@@ -50,18 +50,11 @@
   BadTransactionID TransactionID |
   BadContractID ContractID |
   BadInputID TransactionID Int |
-<<<<<<< HEAD
-  ContractOmitted TransactionID Int |
-  CantImport ByteString TypeRep |
-  ImportWithoutNonce ContractID |
-  ExportWithoutNonce ContractID |
-=======
   BadVersion ContractID Int Int |
   InvalidVersionAt ContractID |
   ContractOmitted TransactionID Int |
   CantImport ByteString TypeRep |
   ImportWithoutVersion ContractID |
->>>>>>> e2b21aa7
   DeletedEntry 
 
 -- | Exceptions for contract-related errors.
@@ -107,13 +100,10 @@
   show (BadInputID txID ix) = 
     "No input contract with index " ++ show ix ++ 
     " for transaction " ++ show txID
-<<<<<<< HEAD
-=======
   show (BadVersion cID bad good) = 
     "Contract " ++ prettyContractID cID ++ 
     " has nonce " ++ show good ++ "; got: " ++ show bad
   show (InvalidVersionAt cID) = "Can't look up contract ID: " ++ prettyContractID cID
->>>>>>> e2b21aa7
   show (ContractOmitted txID ix) =
     "Contract call #" ++ show ix ++ 
     " in transaction " ++ show txID ++ 
@@ -122,9 +112,6 @@
     "Can't decode value of type " ++ show ty ++ " from bytes: " ++ printHex bs
   show (ImportWithoutVersion cID) =
     "Rejecting imported value for " ++ prettyContractID cID ++ 
-    " that lacks a nonce value."
-  show (ExportWithoutNonce cID) =
-    "Rejecting exported value for " ++ prettyContractID cID ++ 
     " that lacks a nonce value."
   show (DeletedEntry) =
     "(internal error) Tried to delete an entry of the transaction results!"
