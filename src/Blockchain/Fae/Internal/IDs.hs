--- conflicted
+++ resolved
@@ -19,30 +19,16 @@
 import Blockchain.Fae.Internal.Exceptions
 import Blockchain.Fae.Internal.IDs.Types
 
-<<<<<<< HEAD
 import Common.Lens
 
-import Control.DeepSeq
-
-import Control.Monad.State
+import Control.Monad.State.Class
 import Control.Monad.Writer
-
-import Data.Char
-import Data.List
 
 import Data.Map (Map)
 import qualified Data.Map as Map
 
 import Data.Maybe
-import Data.String
-import Data.Traversable
 import Data.Typeable
-import Data.Void
-=======
-import Control.Monad.Writer
-
-import Data.Type.Equality
->>>>>>> 9db714c6
 
 import GHC.Generics
 import GHC.TypeLits
