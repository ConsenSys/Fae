--- conflicted
+++ resolved
@@ -183,16 +183,6 @@
 -- Even with the nonce, there is no guarantee that the version is ever used
 -- in the transaction.  This requires future improvements.
 contractCallResult :: 
-<<<<<<< HEAD
-  InputVersionMap -> String -> Renames -> 
-  OutputData -> ContractID -> TXStorageM InputResults
-contractCallResult vers arg (Renames rMap) OutputData{..} cID = do
-  ~(iR, gAbsM) <- lift $ 
-    pushArg arg . remapSigners rMap $ 
-      runContract cID vers outputContract arg
-  when (successful iR) $ contractAtCID cID .= gAbsM
-  return iR
-=======
   String -> Renames -> StoredContract -> ContractID -> TXStorageM InputResults
 contractCallResult arg (Renames rMap) StoredContract{..} cID 
   | contractVersion cID `matchesVersion` Version storedVersion = 
@@ -210,7 +200,6 @@
   -- version should be explicit in the transaction message for
   -- verification.
   where nextVersion = digest (storedVersion, arg)
->>>>>>> e2b21aa7
 
 -- | If instead we have an imported value, just use that.  
 importedCallResult :: InputResults -> ContractID -> TXStorageM InputResults
