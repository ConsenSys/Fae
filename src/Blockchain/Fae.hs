--- conflicted
+++ resolved
@@ -57,27 +57,6 @@
     -- * Transactions
     -- | Transactions are handled outside of Fae's Haskell API, but their
     -- definitions are still within it.  When processed, a transaction must
-<<<<<<< HEAD
-    -- be accompanied by a list of @('ContractID', String, Map String
-    -- String)@ pairs denoting the literal arguments passed to the
-    -- contracts with the given IDs, and the role renaming established
-    -- during the call (see 'signers').  These are then 'read' into Haskell
-    -- types, to prevent malicious authors from inserting nonterminating
-    -- code into the contract calls.
-    TransactionBody, TransactionConstraints, 
-    PublicKey, FaeTX, MonadTX,
-    -- * Contracts and escrows
-    -- ** Types
-    ContractName(..), Contract, ContractM, Fae, 
-    MonadContract, WithEscrows, EscrowID, Reward, 
-    type (<-|), type (↤),
-    -- ** Contract API
-    release, spend, useEscrow, newEscrow, 
-    newContract, usingState, usingReader,
-    lookupSigner, signer, signers, claimReward, (<-|), (↤), 
-    -- * Opaque classes
-    HasEscrowIDs, {- Versionable,-} ContractArg, ContractVal, 
-=======
     -- be accompanied by a list of @(ContractID, String)@ pairs denoting
     -- the literal arguments passed to the contracts with the given IDs.
     -- These are then 'read' into Haskell types, to prevent malicious
@@ -95,7 +74,6 @@
     Assignment, (<-|), (<=|), (*<-), (↤), (⤆ ), (⤝), claimReward, 
     -- * Opaque types and classes
     HasEscrowIDs, Exportable, EGeneric, Container(..), ContractArg, ContractVal, 
->>>>>>> 489c7c20
     -- * Re-exports
     Natural, Typeable, Exception, throw, evaluate, 
     Generic, Identity(..), Void
