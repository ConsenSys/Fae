--- conflicted
+++ resolved
@@ -81,7 +81,6 @@
 instance ToJSON VersionID where
   toJSON = toJSON . T.pack . show
 
-<<<<<<< HEAD
 instance ToJSON ContractID where
   toJSON = toJSON . show
 
@@ -104,11 +103,6 @@
 
 instance ToJSON Status
 instance FromJSON Status
-=======
-instance FromJSON ShortContractID where
-  parseJSON = withText "ShortContractID" $ \scid ->
-    either fail return $ readEither (T.unpack scid)
->>>>>>> f29b2d70
     
 encodeJSON :: (ToJSON a) => a -> String
 encodeJSON a = T.unpack $ X.toStrict $ D.decodeUtf8 $ A.encode a
