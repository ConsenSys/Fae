module PostTX.View where

import PostTX.Network

import Blockchain.Fae.FrontEnd (TransactionID)

import qualified Data.ByteString.Lazy.Char8 as LC8

import Network.HTTP.Client.MultipartFormData

view :: TransactionID -> String -> Bool -> IO ()
view txID host isJSON = do
  request <- flip formDataBody (requestURL host) $ 
    [partLBS "view" $ LC8.pack $ show txID]
<<<<<<< HEAD
  sendReceiveString request >>= putStrLn
=======
  sendReceive isJSON request
>>>>>>> 9db714c6
<|MERGE_RESOLUTION|>--- conflicted
+++ resolved
@@ -12,8 +12,4 @@
 view txID host isJSON = do
   request <- flip formDataBody (requestURL host) $ 
     [partLBS "view" $ LC8.pack $ show txID]
-<<<<<<< HEAD
-  sendReceiveString request >>= putStrLn
-=======
-  sendReceive isJSON request
->>>>>>> 9db714c6
+  sendReceiveJSONString isJSON request >>= putStrLn