module PostTX.Submit where

import qualified Data.ByteString.Char8 as C8
import qualified Data.Serialize as S

<<<<<<< HEAD
import Data.Maybe
=======
import qualified Data.Text as T
>>>>>>> 9db714c6

import Network.HTTP.Client
import Network.HTTP.Client.MultipartFormData

import PostTX.Network
import PostTX.TXSpec

<<<<<<< HEAD
import System.Directory
import System.FilePath

submit :: String -> Bool -> Bool -> TXSpec String -> IO ()
submit host fake lazy txSpec = 
  buildRequest host fake lazy txSpec >>= sendReceiveString >>= putStrLn
=======
submit :: String -> String -> Bool -> Bool -> Bool -> TXSpec String -> IO ()
submit txName host fake lazy isJson txSpec = 
  buildRequest txName host fake lazy txSpec >>= sendReceive isJson
>>>>>>> 9db714c6

buildRequest :: String -> Bool -> Bool -> TXSpec String -> IO Request
buildRequest host fake lazy TXSpec{specModules = LoadedModules{..}, ..} =
  flip formDataBody (requestURL host) $
    modulePart "message" txName (S.encode txMessage) : 
    modulePart "body" txName mainModuleBS :
    moduleParts "other" otherModules ++
    fmap (uncurry partBS) (maybe id (:) parentArg [lazyArg, fakeArg, rewardArg])

  where
    (txName, mainModuleBS) = mainModule
    lazyArg = ("lazy", ) $ if lazy then "True" else "False"
    fakeArg = ("fake", ) $ if fake then "True" else "False"
    rewardArg = ("reward", ) $ if isReward then "True" else "False"
    parentArg = ("parent", ) . C8.pack . show <$> parentM
<|MERGE_RESOLUTION|>--- conflicted
+++ resolved
@@ -2,12 +2,7 @@
 
 import qualified Data.ByteString.Char8 as C8
 import qualified Data.Serialize as S
-
-<<<<<<< HEAD
-import Data.Maybe
-=======
 import qualified Data.Text as T
->>>>>>> 9db714c6
 
 import Network.HTTP.Client
 import Network.HTTP.Client.MultipartFormData
@@ -15,18 +10,11 @@
 import PostTX.Network
 import PostTX.TXSpec
 
-<<<<<<< HEAD
-import System.Directory
-import System.FilePath
-
-submit :: String -> Bool -> Bool -> TXSpec String -> IO ()
-submit host fake lazy txSpec = 
-  buildRequest host fake lazy txSpec >>= sendReceiveString >>= putStrLn
-=======
-submit :: String -> String -> Bool -> Bool -> Bool -> TXSpec String -> IO ()
-submit txName host fake lazy isJson txSpec = 
-  buildRequest txName host fake lazy txSpec >>= sendReceive isJson
->>>>>>> 9db714c6
+-- | If JSON formatting is not enabled through postTX CLI flag
+-- pretty print a summary of TX output.
+submit :: String -> Bool -> Bool -> Bool -> TXSpec String -> IO ()
+submit host fake lazy isJson txSpec = 
+  buildRequest host fake lazy txSpec >>= sendReceiveJSONString isJson >>= putStrLn
 
 buildRequest :: String -> Bool -> Bool -> TXSpec String -> IO Request
 buildRequest host fake lazy TXSpec{specModules = LoadedModules{..}, ..} =
