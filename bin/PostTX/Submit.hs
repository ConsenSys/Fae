--- conflicted
+++ resolved
@@ -1,6 +1,7 @@
 module PostTX.Submit where
 
 import qualified Data.ByteString.Char8 as C8
+import Data.Serialize (Serialize)
 import qualified Data.Serialize as S
 import qualified Data.Text as T
 
@@ -10,27 +11,18 @@
 import PostTX.Network
 import PostTX.TXSpec
 
-<<<<<<< HEAD
 -- | If JSON formatting is not enabled through postTX CLI flag
 -- pretty print a summary of TX output.
-submit :: String -> Bool -> Bool -> Bool -> TXSpec String -> IO ()
+submit :: 
+  (Serialize a) => 
+  String -> Bool -> Bool -> Bool -> TXSpec a -> IO ()
 submit host fake lazy isJson txSpec = 
   buildRequest host fake lazy txSpec >>= sendReceiveJSONString isJson >>= putStrLn
 
-buildRequest :: String -> Bool -> Bool -> TXSpec String -> IO Request
-buildRequest host fake lazy TXSpec{specModules = LoadedModules{..}, ..} =
-=======
-submit :: 
-  (Serialize a) => 
-  String -> String -> Bool -> Bool -> Bool -> TXSpec a -> IO ()
-submit txName host fake lazy isJson txSpec = 
-  buildRequest txName host fake lazy txSpec >>= sendReceive isJson
-
 buildRequest :: 
   (Serialize a) => 
-  String -> String -> Bool -> Bool -> TXSpec a -> IO Request
-buildRequest txName host fake lazy TXSpec{specModules = LoadedModules{..}, ..} =
->>>>>>> 8106bb36
+  String -> Bool -> Bool -> TXSpec a -> IO Request
+buildRequest host fake lazy TXSpec{specModules = LoadedModules{..}, ..} =
   flip formDataBody (requestURL host) $
     modulePart "message" txName (S.encode txMessage) : 
     modulePart "body" txName mainModuleBS :
