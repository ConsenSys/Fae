--- conflicted
+++ resolved
@@ -140,21 +140,16 @@
 finalize :: PostTXArgs -> FinalizedPostTXArgs
 finalize PostTXArgs{argFaeth = argFaeth@FaethArgs{..}, ..} 
   | Just u <- argUsage = UsageArgs u
-<<<<<<< HEAD
   | (Just _, Just _) <- argImportExport, 
     argView || argLazy || argFake || argResend || useFaeth
     = error $
         "--import-host and --export-host are incompatible with " ++
         "--view, --lazy, --fake, --resend, and --faeth*"
-  | argFake && (argView || useFaeth)
-    = error "--fake is incompatible with --view, --faeth*, and --faeth*"
+  | argFake && argView 
+    = error "--fake is incompatible with --view"
   | argView && (argLazy || argResend || useFaeth)
-=======
-  | argFake && (argView || argLazy)
->>>>>>> 8106bb36
-    = error $
-        "--fake is incompatible with --view, --lazy, " ++
-        "and --new-sender-account"
+    = error $
+        "--view is incompatible with --lazy, --resend, and --faeth"
   | argJSON && (argLazy || useFaeth)
     = error $
         "--json is incompatible with --lazy, --faeth*"
