{-# LANGUAGE TemplateHaskell #-}
module PostTX.Args where

import Blockchain.Fae.FrontEnd 

import Control.Exception (throw)
import Control.Monad (replicateM)

import Common.Lens
import Common.ProtocolT

import Data.List
import Data.Maybe
import Data.Void

import Text.Megaparsec 
import Text.Megaparsec.Char

import Text.Read

data PostTXArgs =
  PostTXArgs
  {
    argDataM :: Maybe String,
    argHostM :: Maybe String,
    argFake :: Bool,
    argView :: Bool,
    argLazy :: Bool,
    argResend :: Bool,
    argImportExport :: (Maybe String, Maybe String),
    argJSON :: Bool,
    argFaeth :: FaethArgs,
    argUsage :: Maybe Usage,
    argShowKeys :: Maybe [String]
  }

data FinalizedPostTXArgs =
  PostArgs  
  {
    postArgTXNameOrID :: Either TransactionID String,
    postArgHost :: String,
    postArgFake :: Bool,
    postArgLazy :: Bool,
    postArgJSON :: Bool,
    postArgFaeth :: FaethArgs
  } |
  OngoingFaethArgs
  {
    ongoingFaethHost :: String,
    ongoingEthTXID :: EthTXID,
    ongoingFaethArgs :: FaethArgs
  } |
  ViewArgs
  {
    viewArgTXID :: TransactionID,
    viewArgJSON :: Bool,
    viewArgHost :: String
  } |
<<<<<<< HEAD
  UsageArgs Usage |
  ShowKeysArgs [String]
=======
  ImportExportArgs
  {
    exportTXID :: TransactionID,
    exportSCID :: ShortContractID,
    exportHost :: String,
    importHost :: String
  } |
  UsageArgs Usage
>>>>>>> eaceb37a

data Usage =
  UsageFailure String |
  UsageSuccess

data FaethArgs =
  FaethArgs
  {
    useFaeth :: Bool,
    faethFee :: Maybe Integer,
    faethValue :: Maybe Integer,
    faethRecipient :: Maybe EthAddress,
    faethTo :: Maybe EthAddress,
    faethArgument :: Maybe Hex,
    newSigners :: [(String, String)]
  }

makeLenses ''PostTXArgs
makeLenses ''FaethArgs

parseArgs :: [String] -> FinalizedPostTXArgs
parseArgs = finalize . foldl argGetter 
  PostTXArgs
  {
    argDataM = Nothing,
    argHostM = Nothing,
    argFake = False,
    argView = False,
    argLazy = False,
    argResend = False,
    argImportExport = (Nothing, Nothing),
    argJSON = False,
    argFaeth = FaethArgs False Nothing Nothing Nothing Nothing Nothing [],
    argUsage = Nothing,
    argShowKeys = Nothing
  }

argGetter :: PostTXArgs -> String -> PostTXArgs
argGetter st "--help" = st & (_argUsage ?~ UsageSuccess)
argGetter st "--show-keys" = st & _argShowKeys ?~ []
argGetter st x 
  | ("--show-keys", '=' : csvKeysInput) <- break (== '=') x
    = st & _argShowKeys ?~ case parseKeysArgs csvKeysInput of
          Left err -> throw err
          Right keyNamesList -> keyNamesList
argGetter st "--fake" = st & _argFake .~ True
argGetter st "--view" = st & _argView .~ True
argGetter st "--lazy" = st & _argLazy .~ True
argGetter st "--resend" = st & _argResend .~ True
argGetter st "--json" = st & _argJSON .~ True
argGetter st "--faeth" = st & _argFaeth . _useFaeth .~ True
argGetter st x 
  | ("--export-host", '=' : exportHostArg) <- break (== '=') x
    = st & _argImportExport . _1 ?~ exportHostArg
  | ("--import-host", '=' : importHostArg) <- break (== '=') x
    = st & _argImportExport . _2 ?~ importHostArg
  | ("--faeth-eth-argument", '=' : ethArgumentArg) <- break (== '=') x
    = st
      & _argFaeth . _useFaeth .~ True
      & _argFaeth . _faethArgument .~ readMaybe ethArgumentArg
  | ("--faeth-add-signature", '=' : newSignerArg) <- break (== '=') x
    = let (sigName, ':' : keyName) = break (== ':') newSignerArg in
      st
      & _argFaeth . _useFaeth .~ True
      & _argFaeth . _newSigners %~ ((sigName, keyName) :)
  | ("--faeth-eth-value", '=' : faethValueArg ) <- break (== '=') x
    = st
      & _argFaeth . _useFaeth .~ True
      & _argFaeth . _faethValue .~ readMaybe faethValueArg
  | ("--faeth-fee", '=' : faethFeeArg) <- break (== '=') x
    = st 
      & _argFaeth . _useFaeth .~ True
      & _argFaeth . _faethFee .~ readMaybe faethFeeArg
  | ("--faeth-eth-to", '=' : faethToArg) <- break (== '=') x
    = st 
      & _argFaeth . _useFaeth .~ True
      & _argFaeth . _faethTo .~ readMaybe faethToArg
  | ("--faeth-recipient", '=' : faethRecipArg) <- break (== '=') x
    = st 
      & _argFaeth . _useFaeth .~ True
      & _argFaeth . _faethRecipient .~ readMaybe faethRecipArg
  | "--" `isPrefixOf` x
    = st & (_argUsage ?~ (UsageFailure $ "Unrecognized option: " ++ x))
  | Nothing <- st ^. _argDataM = st & _argDataM ?~ x
  | Nothing <- st ^. _argHostM = st & _argHostM ?~ x
  | otherwise = st & (_argUsage ?~
  (UsageFailure $
     unlines
       ["Unknown argument: " ++ x, "TX name and host already given"]))

finalize :: PostTXArgs -> FinalizedPostTXArgs
finalize PostTXArgs{argFaeth = argFaeth@FaethArgs{..}, ..} 
  | Just u <- argUsage = UsageArgs u
<<<<<<< HEAD
  | Just u <- argShowKeys = ShowKeysArgs u
  | argFake && (argView || argLazy || useFaeth)
=======
  | (Just _, Just _) <- argImportExport, 
    argView || argLazy || argFake || argResend || useFaeth
    = error $
        "--import-host and --export-host are incompatible with " ++
        "--view, --lazy, --fake, --resend, and --faeth*"
  | argFake && argView 
    = error "--fake is incompatible with --view"
  | argView && (argLazy || argResend || useFaeth)
>>>>>>> eaceb37a
    = error $
        "--view is incompatible with --lazy, --resend, and --faeth"
  | argJSON && (argLazy || useFaeth)
<<<<<<< HEAD
    = error "--json is incompatible with --lazy, --faeth*"
  | argView && (argLazy || useFaeth)
    = error
        "--view is incompatible with --lazy, --faeth*, and --new-sender-account"
=======
    = error $
        "--json is incompatible with --lazy, --faeth*"
>>>>>>> eaceb37a
  | not (null newSigners) && (isJust faethFee || isJust faethRecipient)
    = error $
      "--faeth-add-signature is incompatible with " ++
      "--faeth-fee and --faeth-recipient"
  | argResend && 
    (
      not (null newSigners) || 
      isJust faethFee || isJust faethValue || isJust faethArgument || 
      isJust faethRecipient || isJust faethTo
    )
    = error "--resend is incompatible with --faeth-*"
  | argView, Nothing <- argDataM
    = UsageArgs $ UsageFailure "--view requires a transaction ID"
  | not (null newSigners), Just ethTXIDS <- argDataM =
    OngoingFaethArgs
    {
      ongoingEthTXID =
        fromMaybe (error $ "Couldn't parse Ethereum TXID: " ++ ethTXIDS) $
        readMaybe ethTXIDS,
      ongoingFaethHost = justHost argHostM,
      ongoingFaethArgs = argFaeth
    }
  | argView, Just txIDS <- argDataM =
    ViewArgs
    {
      viewArgTXID = 
        fromMaybe (error $ "Couldn't parse transaction ID: " ++ txIDS) $ 
        readMaybe txIDS,
      viewArgHost = justHost argHostM,
      viewArgJSON = argJSON
    }
  | (exportHostM, importHostM) <- argImportExport,
    Just argData <- argDataM,
    (exportTXIDS, ':' : exportSCIDS) <- break (== ':') argData =
    ImportExportArgs
    {
      exportTXID = 
        fromMaybe (error $ "Couldn't parse transaction ID: " ++ exportTXIDS) $ 
        readMaybe exportTXIDS,
      exportSCID = 
        fromMaybe (error $ "Couldn't parse short contract ID: " ++ exportSCIDS) $ 
        readMaybe exportSCIDS,
      exportHost = justHost exportHostM,
      importHost = justHost importHostM
    }
  | otherwise =
    PostArgs
    {
      postArgTXNameOrID = 
        if argResend
        then Left $
          maybe (error $ "--resend requires a Fae transaction ID")
            (\argData -> 
              fromMaybe (error $ "Couldn't parse transaction ID: " ++ argData) $ 
              readMaybe argData
            ) argDataM
        else Right $ fromMaybe "TX" argDataM,
      postArgHost = justHost argHostM,
      postArgFake = argFake,
      postArgLazy = argLazy,
      postArgJSON = argJSON,
      postArgFaeth = argFaeth
    }

<<<<<<< HEAD
justHost :: Maybe String -> String
justHost = fromMaybe "0.0.0.0:27182"

-- Parses the comma separated list of keys to show.
-- Expects each value to be a 64 character hex string.
parseKeysArgs :: String -> Either (ParseError (Token String) Void) [String]
parseKeysArgs input = runParser csvParser "" input
  where csvParser = many (lowerChar <|> digitChar) `sepBy` char ',' :: Parsec Void String [String]
=======
  where
    justHost :: Maybe String -> String
    justHost
      | useFaeth && not argFake = fromMaybe "localhost:8546"
      | otherwise = fromMaybe "0.0.0.0:27182"
>>>>>>> eaceb37a
<|MERGE_RESOLUTION|>--- conflicted
+++ resolved
@@ -56,10 +56,7 @@
     viewArgJSON :: Bool,
     viewArgHost :: String
   } |
-<<<<<<< HEAD
-  UsageArgs Usage |
-  ShowKeysArgs [String]
-=======
+  ShowKeysArgs [String] |
   ImportExportArgs
   {
     exportTXID :: TransactionID,
@@ -68,7 +65,6 @@
     importHost :: String
   } |
   UsageArgs Usage
->>>>>>> eaceb37a
 
 data Usage =
   UsageFailure String |
@@ -162,10 +158,7 @@
 finalize :: PostTXArgs -> FinalizedPostTXArgs
 finalize PostTXArgs{argFaeth = argFaeth@FaethArgs{..}, ..} 
   | Just u <- argUsage = UsageArgs u
-<<<<<<< HEAD
   | Just u <- argShowKeys = ShowKeysArgs u
-  | argFake && (argView || argLazy || useFaeth)
-=======
   | (Just _, Just _) <- argImportExport, 
     argView || argLazy || argFake || argResend || useFaeth
     = error $
@@ -174,19 +167,11 @@
   | argFake && argView 
     = error "--fake is incompatible with --view"
   | argView && (argLazy || argResend || useFaeth)
->>>>>>> eaceb37a
     = error $
         "--view is incompatible with --lazy, --resend, and --faeth"
   | argJSON && (argLazy || useFaeth)
-<<<<<<< HEAD
-    = error "--json is incompatible with --lazy, --faeth*"
-  | argView && (argLazy || useFaeth)
-    = error
-        "--view is incompatible with --lazy, --faeth*, and --new-sender-account"
-=======
     = error $
         "--json is incompatible with --lazy, --faeth*"
->>>>>>> eaceb37a
   | not (null newSigners) && (isJust faethFee || isJust faethRecipient)
     = error $
       "--faeth-add-signature is incompatible with " ++
@@ -251,19 +236,15 @@
       postArgFaeth = argFaeth
     }
 
-<<<<<<< HEAD
-justHost :: Maybe String -> String
-justHost = fromMaybe "0.0.0.0:27182"
-
--- Parses the comma separated list of keys to show.
--- Expects each value to be a 64 character hex string.
-parseKeysArgs :: String -> Either (ParseError (Token String) Void) [String]
-parseKeysArgs input = runParser csvParser "" input
-  where csvParser = many (lowerChar <|> digitChar) `sepBy` char ',' :: Parsec Void String [String]
-=======
   where
     justHost :: Maybe String -> String
     justHost
       | useFaeth && not argFake = fromMaybe "localhost:8546"
       | otherwise = fromMaybe "0.0.0.0:27182"
->>>>>>> eaceb37a
+
+-- Parses the comma separated list of keys to show.
+parseKeysArgs :: String -> Either (ParseError (Token String) Void) [String]
+parseKeysArgs input = runParser csvParser "" input
+  where csvParser = optional space1 *> many (lit $ symbol "," <|> endl) :: Parsec Void String [String]
+
+lit end = resolveLine =<< someTill printChar (Text.Megaparsec.try end)