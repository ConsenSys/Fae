{-# LANGUAGE TemplateHaskell #-}
module PostTX.SpecParser where

<<<<<<< HEAD
import Blockchain.Fae.FrontEnd (ContractID, TransactionID)

=======
>>>>>>> 9db714c6
import Common.Lens hiding ((<.>))

import qualified Data.ByteString.Char8 as C8
import Data.Char
import Data.List
import qualified Data.Map as Map
import Data.Maybe

import PostTX.EnvVars
import PostTX.TXSpec

import Prelude hiding (readList)

import Text.Read(readMaybe)
import System.FilePath

buildTXData :: String -> IO (TXData LoadedModules)
buildTXData txName = do
  specLines <- lines <$> readFile txName
  parsedData@TXData{dataModules = ParsedModules{..}, ..} <- readData specLines 
    TXData
    {
      dataModules = 
        ParsedModules
        {
          bodyM = Nothing, 
          others = []
        },
      fallback = [],
      inputs = [],
      keys = [], 
      reward = False,
      parent = Nothing
    } 
  mainModule <- readResolved $ fromMaybe txName bodyM
  otherModules <- Map.fromList <$> mapM readResolved others
  return parsedData{dataModules = LoadedModules{..}}

  where 
    readResolved name = do
      rawFile <- readFile fName
      fixedFile <- fmap unlines $ resolveImportVars $ lines rawFile
      return (fName, C8.pack fixedFile)
      where fName = name <.> "hs"

readData :: [String] -> TXData ParsedModules -> IO (TXData ParsedModules)
readData [] txData = return txData
readData (line1 : rest) txData =
  case breakEquals line1 of
    ("", Nothing) -> readData rest txData
    ("body", bodyM) -> readData rest (txData & _dataModules . _bodyM .~ bodyM)
    ("reward", Just rewardS) -> 
      let reward = read rewardS in
      readData rest txData{reward} 
    ("parent", Just parentS) -> do
      parent <- Just . read <$> resolveLine parentS 
      readData rest txData{parent} 
    ("others", sM) 
      | maybe True null sM -> 
          readList "others" (_dataModules . _others) rest txData 
      | otherwise -> forbiddenArgument "others" sM
    ("fallback", sM)
      | maybe True null sM -> readList "fallback" _fallback rest txData
      | otherwise -> forbiddenArgument "fallback" sM
    ("inputs", sM) 
      | maybe True null sM -> readInputs rest txData
      | otherwise -> forbiddenArgument "inputs" sM
    ("keys", sM)
      | maybe True null sM -> readKeys rest txData
      | otherwise -> forbiddenArgument "keys" sM
    _ -> error $ "Unrecognized spec line: " ++ line1
  where 
    forbiddenArgument name (Just s) = 
      error $ "Forbidden argument to '" ++ name ++ "': " ++ s

readList :: 
  String -> Lens' (TXData ParsedModules) [String] -> [String] -> 
  TXData ParsedModules -> IO (TXData ParsedModules)
readList name listLens lines txData 
  | null $ txData ^. listLens = readData rest $ txData & listLens .~ list
  | otherwise = error $ "Multiple '" ++ name ++ "' blocks"
  where
    list = 
      fmap (\l -> catchInvalid l $ dropSpaces <$> stripPrefix "  -" l) dashList
    catchInvalid l = fromMaybe (error $ "Invalid " ++ name ++ " spec: " ++ l) 
    (dashList, rest) = span (isPrefixOf "  -") lines

readInputs :: [String] -> TXData ParsedModules -> IO (TXData ParsedModules)
readInputs lines txData@TXData{..} = do
  (pairs, rest) <- readEqualsSpec (null inputs) "inputs" readWithFailure lines
  readData rest txData{inputs = pairs} 
  where readWithFailure input = fromMaybe (error $ "Failed to parse TX input" ++ input) (readMaybe input)

readKeys :: [String] -> (TXData ParsedModules) -> IO (TXData ParsedModules)
readKeys lines txData@TXData{..} = do
  (pairs, rest) <- readEqualsSpec (null keys) "keys" id lines
  readData rest txData{keys = pairs} 

readEqualsSpec :: 
  Bool -> String -> (String -> a) -> [String] -> IO ([(a, String)], [String])
readEqualsSpec good name readA lines
  | good = do
      let (inputsL, rest) = span (isPrefixOf "  ") lines
      pairs <- mapM 
        (\l -> 
          resolvePair $
          catchInvalid l $ 
          breakEquals l
        ) inputsL
      return (pairs, rest)
  | otherwise = error $ "Multiple '" ++ name ++ "' blocks"
  where
    resolvePair (a,b) = do
      cIDS <- resolveLine a
      arg <- resolveLine b
      return (readA cIDS, arg)
    catchInvalid l (a, b)
      | null a || maybe True null b = 
          error $ "Invalid " ++ name ++ " spec: " ++ l
      | otherwise = (a, fromJust b)

dropSpaces :: String -> String
dropSpaces = dropWhile isSpace . dropWhileEnd isSpace 

breakEquals :: String -> (String, Maybe String)
breakEquals l = (dropSpaces before, dropSpaces <$> stripPrefix "=" after) where
  (before, after) = break (== '=') l

<|MERGE_RESOLUTION|>--- conflicted
+++ resolved
@@ -1,11 +1,6 @@
 {-# LANGUAGE TemplateHaskell #-}
 module PostTX.SpecParser where
 
-<<<<<<< HEAD
-import Blockchain.Fae.FrontEnd (ContractID, TransactionID)
-
-=======
->>>>>>> 9db714c6
 import Common.Lens hiding ((<.>))
 
 import qualified Data.ByteString.Char8 as C8
