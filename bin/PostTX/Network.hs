module PostTX.Network where

import Blockchain.Fae.FrontEnd

import Common.JSON()

import Data.Aeson (FromJSON)
import qualified Data.Aeson as A
import Data.Bifunctor
import qualified Data.ByteString.Lazy.Char8 as LC8
import Data.Maybe
import Data.Proxy
import Data.Serialize (Serialize)

import qualified Data.ByteString.Lazy.Char8 as LC8

import qualified Data.Map as Map
import Data.Map (Map)

import qualified Data.Serialize as S

import qualified Data.Text as T
import Data.Typeable

import Network.HTTP.Client hiding (Proxy)
import Network.HTTP.Client.MultipartFormData

import PostTX.TXSpec

import Text.PrettyPrint.HughesPJClass

requestURL :: String -> Request
requestURL host = fromMaybe (error $ "Bad host string: " ++ host) $ 
  parseRequest $ "http://" ++ host
    
sendReceive :: (LC8.ByteString -> a) -> Request -> IO a
sendReceive decode request = do
  manager <- newManager defaultManagerSettings
  response <- httpLbs request manager 
<<<<<<< HEAD
  let 
    txSummaryJSON = responseBody response
    txSummaryE = A.eitherDecode txSummaryJSON  :: Either String TXSummary
  if jsonEnabled
    then LC8.putStrLn txSummaryJSON
    else putStrLn $ either ("Failed To Parse TXSummary JSON: " ++) prettyShow txSummaryE
=======
  return $ decode $ responseBody response

sendReceiveString :: Request -> IO String
sendReceiveString = sendReceive LC8.unpack

sendReceiveSerialize :: (Typeable a, Serialize a) => Request -> IO a
sendReceiveSerialize = 
  sendReceive $ either (responseError . printHex) id . S.decodeLazy 

sendReceiveJSON :: (Typeable a, FromJSON a) => Request -> IO (Either String a)
sendReceiveJSON = sendReceive $ \bs ->
  bimap (\_ -> LC8.unpack bs) id $ A.eitherDecode bs

sendReceiveJSONString :: Bool -> Request -> IO String
sendReceiveJSONString isJson
  | isJson    = sendReceiveString
  | otherwise = fmap (either id prettyShow) . sendReceiveJSON @TXSummary

responseError :: forall a. (Typeable a) => String -> a
responseError s = 
  error $ "Couldn't parse response as type " ++ show tr ++ ": " ++ s
  where tr = typeRep $ Proxy @a

modulePart :: String -> String -> Module -> Part
modulePart param name = partFileRequestBody (T.pack param) name . RequestBodyBS 

moduleParts :: String -> Modules -> [Part]
moduleParts param = Map.foldrWithKey (\name -> (:) . modulePart param name) []
>>>>>>> eaceb37a
<|MERGE_RESOLUTION|>--- conflicted
+++ resolved
@@ -28,23 +28,15 @@
 import PostTX.TXSpec
 
 import Text.PrettyPrint.HughesPJClass
-
+  
 requestURL :: String -> Request
 requestURL host = fromMaybe (error $ "Bad host string: " ++ host) $ 
-  parseRequest $ "http://" ++ host
-    
+  parseRequest $ "http://" ++ host     
+
 sendReceive :: (LC8.ByteString -> a) -> Request -> IO a
 sendReceive decode request = do
   manager <- newManager defaultManagerSettings
   response <- httpLbs request manager 
-<<<<<<< HEAD
-  let 
-    txSummaryJSON = responseBody response
-    txSummaryE = A.eitherDecode txSummaryJSON  :: Either String TXSummary
-  if jsonEnabled
-    then LC8.putStrLn txSummaryJSON
-    else putStrLn $ either ("Failed To Parse TXSummary JSON: " ++) prettyShow txSummaryE
-=======
   return $ decode $ responseBody response
 
 sendReceiveString :: Request -> IO String
@@ -72,5 +64,4 @@
 modulePart param name = partFileRequestBody (T.pack param) name . RequestBodyBS 
 
 moduleParts :: String -> Modules -> [Part]
-moduleParts param = Map.foldrWithKey (\name -> (:) . modulePart param name) []
->>>>>>> eaceb37a
+moduleParts param = Map.foldrWithKey (\name -> (:) . modulePart param name) []