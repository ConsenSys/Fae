{- |
Module: FaeServer.Modules
Description: A few functions for getting a transaction's modules
Copyright: (c) Ryan Reich, 2017-2018
License: MIT
Maintainer: ryan.reich@gmail.com
Stability: experimental

In addition to organizing the modules attached to a transaction message,
this module also contains the logic to alter their headers, and create
re-export versions, to match the interpreter's expectations.
-}

module FaeServer.Modules where

import Blockchain.Fae.FrontEnd

import Control.DeepSeq
import Control.Monad

import qualified Data.ByteString.Lazy.Char8 as LC8
import qualified Data.ByteString.Char8 as C8

import Data.Map (Map)
import qualified Data.Map as Map

import Data.Char
import Data.List
import Data.Maybe
import Data.Monoid
import Data.Proxy
import Data.Serialize

import FaeServer.Git

import Network.Wai.Parse

import System.Directory
import System.FilePath

-- | How files in a request are presented.
type RequestFiles = [(Module, FileInfo LC8.ByteString)]

-- | Extracts the transaction object from the full message and arranges the
-- files into a name-contents mapping.
makeFilesMap :: 
  (Serialize a) => 
  TXMessage a -> Module -> ModuleMap -> Bool -> Bool -> (TX, Module, ModuleMap)
makeFilesMap txMessage mainFile0 modules0 reward isFake = (tx, mainFile, modules) where
  moduleNames = dropExtension <$> Map.keys modules0
  mainFile = fixImports txID moduleNames $ addHeader txID mainFile0
  modules = Map.mapWithKey (fixModule txID moduleNames . dropExtension) modules0
  tx@TX{..} = 
    maybe (error "Invalid transaction message") force $
    txMessageToTX reward txMessage isFake

-- | Looks up a file or throws an error.
getFile :: RequestFiles -> String -> Module
getFile files name = fromMaybe (error $ "Missing " ++ name) $ 
  getFileMaybe files name

-- | Looks up a file, maybe.  The one selected is the last one of that
-- name.
getFileMaybe :: RequestFiles -> String -> Maybe Module
getFileMaybe files = last . (Nothing :) . map (Just . snd) . getFiles files 

-- | Gets all files with a given name, converting to regular data types.
getFiles :: RequestFiles -> String -> [(String, Module)]
getFiles files name =
  [
    (C8.unpack fileName, LC8.toStrict fileContent) 
      | (name', FileInfo{..}) <- files, name' == C8.pack name
  ]

-- | Places the main module and the others into the required directory
-- structure, along with "private" variants.
writeModules :: Module -> ModuleMap -> TransactionID -> IO ()
writeModules mainFile modules txID = do
  let thisTXDir = foldr (</>) "" $ mkTXPathParts txID
      writeModule fileName fileContents = 
        C8.writeFile (thisTXDir </> fileName) fileContents
  createDirectoryIfMissing True thisTXDir
  C8.writeFile (thisTXDir <.> "hs") mainFile
  sequence_ $ Map.mapWithKey writeModule modules

<<<<<<< HEAD
-- | Creates a dummy module that just re-exports the real one.
privateModule :: TransactionID -> String -> Module
privateModule txID fileName = moduleHeader moduleName (Just exports) realModuleName
  where
    moduleName = takeBaseName fileName
    exports = ["module " ++ realModuleName]
    realModuleName = qualify txID moduleName

-- | Attaches the correct module name to the main module, and sets up the
-- implicit @Blockchain.Fae@ import.
=======
>>>>>>> 48222424
addHeader :: TransactionID -> Module -> Module
addHeader txID = C8.append header where 
  header = moduleHeader (mkTXModuleName txID) Nothing "Blockchain.Fae"

<<<<<<< HEAD
-- | Adjusts the name of one of the imported modules to live under the Fae
-- hierarchy (the original name is available as the private variant).
=======
fixModule :: TransactionID -> [String] -> String -> Module -> Module
fixModule txID moduleNames fileName =
  fixImports txID moduleNames .
  fixHeader txID fileName

fixImports :: TransactionID -> [String] -> Module -> Module
fixImports txID moduleNames = 
  C8.unlines . fmap (fixImport txID moduleNames) . C8.lines

fixImport :: TransactionID -> [String] -> C8.ByteString -> C8.ByteString
fixImport txID moduleNames line
  | ("import", rest0) <- C8.break isSpace line,
    let rest = C8.dropWhile isSpace rest0
        (isQualified, rest') = 
          maybe (False, rest) ((True,) . C8.dropWhile isSpace) $ 
          C8.stripPrefix "qualified" rest
        (moduleNameBS, rest'') = C8.break isSpace rest'
        moduleName = C8.unpack moduleNameBS,
    moduleName `elem` moduleNames
    = C8.pack 
        (
          "import " ++ if isQualified then "qualified " else "" ++ 
          qualify txID moduleName
        ) <> 
      rest''
  | otherwise = line

>>>>>>> 48222424
fixHeader :: TransactionID -> String -> Module -> Module
fixHeader txID fileName = replaceModuleNameWith (qualify txID fileName)

-- | Creates a module header with given name, exports, and import.
moduleHeader :: String -> Maybe [String] -> String -> C8.ByteString
moduleHeader moduleName exportsM importModule = C8.pack $
  "module " ++ moduleName ++
  maybe " " (\exports -> " (" ++ intercalate "," exports ++ ") ") exportsM ++
  "where\n\nimport " ++ importModule ++ "\n\n"

-- | Actually does the module name adjustment.  This does
-- a...suspect...kind of parsing to figure out where the name should be:
-- cut out the chunk of the file from the first "module" to the first
-- subsequent "where".  Assuming there are no weird comments above the
-- module header, and that the exports do not include anything with "where"
-- in the name, this should actually work.  I wish there were an accessible
-- Haskell parser I could use.
replaceModuleNameWith :: String -> Module -> Module
replaceModuleNameWith moduleName contents = 
  pre `C8.append` C8.pack ("module " ++ moduleName ++ " ") `C8.append` post 
  where
    (pre, post0) = C8.breakSubstring "module" contents
    (_, post) = C8.breakSubstring "where" post0
 
-- | Adds "Blockchain.Fae.TX<txID>." in front of the module name.
qualify :: TransactionID -> String -> String
qualify txID moduleName = mkTXModuleName txID ++ "." ++ moduleName
<|MERGE_RESOLUTION|>--- conflicted
+++ resolved
@@ -83,36 +83,28 @@
   C8.writeFile (thisTXDir <.> "hs") mainFile
   sequence_ $ Map.mapWithKey writeModule modules
 
-<<<<<<< HEAD
--- | Creates a dummy module that just re-exports the real one.
-privateModule :: TransactionID -> String -> Module
-privateModule txID fileName = moduleHeader moduleName (Just exports) realModuleName
-  where
-    moduleName = takeBaseName fileName
-    exports = ["module " ++ realModuleName]
-    realModuleName = qualify txID moduleName
-
--- | Attaches the correct module name to the main module, and sets up the
--- implicit @Blockchain.Fae@ import.
-=======
->>>>>>> 48222424
+-- | Adds a module header to the body module (like @Main@ it does not have
+-- a header, nor could it even write one, as the TXID is not known until
+-- after the module is written!)
 addHeader :: TransactionID -> Module -> Module
 addHeader txID = C8.append header where 
   header = moduleHeader (mkTXModuleName txID) Nothing "Blockchain.Fae"
 
-<<<<<<< HEAD
--- | Adjusts the name of one of the imported modules to live under the Fae
--- hierarchy (the original name is available as the private variant).
-=======
+-- | Adjust an "other" module to have correctly qualified module names in
+-- the header and imports.
 fixModule :: TransactionID -> [String] -> String -> Module -> Module
 fixModule txID moduleNames fileName =
   fixImports txID moduleNames .
   fixHeader txID fileName
 
+-- | For each import of one of the "other" modules, qualify it with the
+-- transaction ID path.
 fixImports :: TransactionID -> [String] -> Module -> Module
 fixImports txID moduleNames = 
   C8.unlines . fmap (fixImport txID moduleNames) . C8.lines
 
+-- | Determine if a line imports an "other" module and, if so, qualify the
+-- module name.
 fixImport :: TransactionID -> [String] -> C8.ByteString -> C8.ByteString
 fixImport txID moduleNames line
   | ("import", rest0) <- C8.break isSpace line,
@@ -131,7 +123,8 @@
       rest''
   | otherwise = line
 
->>>>>>> 48222424
+-- | Adjusts the name of one of the imported modules to live under the Fae
+-- hierarchy (the original name is available as the private variant).
 fixHeader :: TransactionID -> String -> Module -> Module
 fixHeader txID fileName = replaceModuleNameWith (qualify txID fileName)
 
