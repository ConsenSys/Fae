--- conflicted
+++ resolved
@@ -152,17 +152,10 @@
 instance ToRequest EthGetBlockByHash where
   requestMethod = const "eth_getBlockByHash"
 
-<<<<<<< HEAD
-runFaeth :: Flags -> ThreadId -> TXQueueT IO ()
-runFaeth flags mainTID = reThrow mainTID $ do
-  fork $ runFaethWatcherM flags faethWatcher 
-  runFaeServer (Proxy @Salt) faethSendTXExecData 
-=======
-runFaeth :: Int -> ThreadId -> TXQueueT IO ()
-runFaeth faePort mainTID = reThrow mainTID $ do
-  fork $ runFaethWatcherM faethWatcher 
+runFaeth :: ServerArgs -> ThreadId -> TXQueueT IO ()
+runFaeth args@ServerArgs{..} mainTID = reThrow mainTID $ do
+  fork $ runFaethWatcherM args faethWatcher 
   runServer faePort (serverApp $ Proxy @Salt) faethSendTXExecData 
->>>>>>> 327d8abb
 
 faethSendTXExecData :: SendTXExecData (TXQueueT IO) 
 faethSendTXExecData txED@TXExecData{} = queueTXExecData txED{fake = True}
@@ -247,28 +240,12 @@
     liftIO $ putStrLn txResult
   return thisTXID
 
-<<<<<<< HEAD
-  where
-    tx = maybe (error "Invalid transaction message") id $ 
-      txMessageToTX False txMessage -- ^ When can this be True?
-    thisTXID = txID tx
-    mainFile = addHeader thisTXID mainFile0
-    modules = Map.mapWithKey (fixHeader thisTXID) modules0
-    execError txID e = liftIO . putStrLn $
-      "\nError while executing Fae transaction " ++ show txID ++
-      "\n              in Ethereum transaction " ++ show ethTXID ++
-      "\nError was: " ++ show e ++ "\n"
-
-runFaethWatcherM :: Flags -> FaethWatcherM () -> TXQueueT IO ()
-runFaethWatcherM Flags{..} xFW = do
-=======
-runFaethWatcherM :: FaethWatcherM () -> TXQueueT IO ()
-runFaethWatcherM xFW = do
->>>>>>> 327d8abb
+runFaethWatcherM :: ServerArgs -> FaethWatcherM () -> TXQueueT IO ()
+runFaethWatcherM ServerArgs{..} xFW = do
   tID <- myThreadId
   blockTXIDs <- liftIO $ newTVarIO Map.empty
   forever $ handleAll waitRestart $ 
-    runProtocolT hostname port $ do
+    runProtocolT faethHostname faethPort $ do
       subID <- sendReceiveProtocolT ParitySubscribe
       runReaderT (getFaethWatcherM xFW) (tID, subID, blockTXIDs) 
 
