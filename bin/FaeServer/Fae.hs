{- |
Module: FaeServer.Fae
Description: The Fae interpreter in faeServer
Copyright: (c) Ryan Reich, 2017-2018
License: MIT
Maintainer: ryan.reich@gmail.com
Stability: experimental

This module is essentially the interpreter thread.  It reads from the
'TXQueue' to which all the Warp threads write, updating an in-memory
history with each new state or import, or reading from that history for
viewing or export.
-}

module FaeServer.Fae where

import Blockchain.Fae.FrontEnd

import Common.JSON

import Control.Concurrent
import Control.Concurrent.STM

import Control.Exception.Base

import Control.Monad
import Control.Monad.IO.Class
import Control.Monad.State
import Control.Monad.Trans.Cont

import Data.ByteString (ByteString)
import qualified Data.ByteString as B
import qualified Data.Map as Map
import Data.Maybe
import Data.Serialize (Serialize)
import qualified Data.Serialize as S

import FaeServer.Args
import FaeServer.Concurrency
import FaeServer.Git
import FaeServer.History
import FaeServer.Modules

import System.Directory
import System.FilePath
import System.IO

-- | Not just an infinite event loop, this also handles initializing the
-- storage from cached transactions when a new session was not requested,
-- or clearing that cache when it was.  It is guaranteed never to die from
-- an exception (unless that exception is actually uncatchable), though any
-- exception that is only caught here is bounced to the main thread and,
-- thus, ends the program.  Once in the event loop, only actual 'ExitCode'
-- exceptions can terminate the program.
runFae :: ThreadId -> ServerArgs -> TXQueueT IO ()
runFae mainTID ServerArgs{..} = reThrow mainTID $ runFaeInterpretWithHistory $ do
  if newSession 
  then liftIO $ do
    removePathForcibly "Blockchain"
    removePathForcibly "txcache"
    createDirectory "txcache"
    gitInit 
  -- Note that this case runs transactions but does not catch exceptions as
  -- the main loop does.  This is because it runs them lazily, and so the
  -- exceptions are never thrown.
  else forM_TXCache $ \tx@TX{..} parentM -> do
    txCount <- innerRun tx parentM gitReset
    incrementHistory txID txCount
    liftIO $ putStrLn $ 
      "Replayed transaction " ++ show txID ++ " (#" ++ show txCount ++ ")"
  forever $ do
    txExecData <- readTXExecData
<<<<<<< HEAD
    reThrowExit mainTID (callerTID txExecData) $ runTXExecData txExecData
  
-- | Gives operational meaning to the various 'TXExecData' alternatives.
runTXExecData :: 
  (Typeable m, MonadIO m, MonadMask m) => 
  TXExecData -> FaeInterpretWithHistoryT m ()
-- This, the normal case, surrounds actually running the transaction with
-- a great deal of bookkeeping to build the longest chain and save and
-- restore history from the correct point in time.
runTXExecData TXExecData{tx=tx@TX{..}, ..} = do
=======
    reThrowExit mainTID (callerTID txExecData) $ 
      runTXExecData evalTimeout txExecData

runTXExecData :: 
  (Typeable m, MonadIO m, MonadMask m) => 
  Int -> TXExecData -> FaeInterpretWithHistoryT m ()
runTXExecData evalTimeout TXExecData{tx=tx@TX{..}, ..} = do
>>>>>>> e4ffc349
  dup <- gets $ Map.member txID . txStorageAndCounts
  when dup $ throw $ ErrorCall $ "Duplicate transaction ID: " ++ show txID

  txCount <- innerRun tx parentM (writeModules mainFile modules)
  txResult <-
    if lazy
    then return $ "Transaction " ++ show txID ++ " (#" ++ show txCount ++ ")"
    else do
      txSummary <- lift . evalTimed evalTimeout $ collectTransaction txID
      -- Strict because I've seen a case where an exception is thrown so
      -- late that it isn't caught by the app and a response isn't even sent.
      return $! encodeJSON txSummary
  if fake
  then unless lazy $ liftIO gitClean 
  else do
    incrementHistory txID txCount
    extendTXCache tx parentM
    liftIO $ gitCommit txID
  ioAtomically $ putTMVar resultVar txResult

<<<<<<< HEAD
-- For a 'View', we just roll back the history and build the transaction
-- summary.
runTXExecData View{..} = do
=======
runTXExecData evalTimeout View{..} = do
>>>>>>> e4ffc349
  void $ recallHistory parentM
  txSummary <- lift . evalTimed evalTimeout $ collectTransaction viewTXID
  ioAtomically $ putTMVar resultVar (encodeJSON txSummary)

<<<<<<< HEAD
-- 'ExportValue' is quite similar to 'View', except an 'ExportData' is
-- built instead.
runTXExecData ExportValue{..} = do
=======
runTXExecData _ ExportValue{..} = do
>>>>>>> e4ffc349
  void $ recallHistory parentM
  exportResult <- lift $ lift $ getExportedValue calledInTX ixInTX
  ioAtomically $ putTMVar exportResultVar exportResult

<<<<<<< HEAD
-- 'ImportValue' is just the bookkeeping part of the 'TXExecData' case's
-- operation, calling out to the interpreter to insert the imported value
-- directly rather than running a new transaction.
runTXExecData ImportValue{..} = do
=======
runTXExecData _ ImportValue{..} = do
>>>>>>> e4ffc349
  parentCount <- recallHistory parentM
  lift $ interpretImportedValue exportData
  updateHistory parentM parentCount
  ioAtomically $ putTMVar signalVar ()

-- | The interpreter is actually run here; this appears both in the initial
-- fast-forward from the transaction cache and in 'runTXExecData'.
innerRun :: 
  (Typeable m, MonadIO m, MonadMask m) =>
  TX -> Maybe TransactionID -> (TransactionID -> IO ()) ->
  FaeInterpretWithHistoryT m Integer
innerRun tx@TX{..} parentM placeModules = do
  txCount <- recallHistory parentM
  liftIO $ placeModules txID
  lift $ interpretTX tx
  return txCount

-- | Appends a new transaction to the cache.  The cache is not very
-- complicated: it has a file for each transaction object, and a line in
-- a single file for each transaction ID, in order of appearance,
-- regardless of how they depend on earlier ones.
extendTXCache :: (MonadIO m) => TX -> Maybe TransactionID -> m ()
extendTXCache tx@TX{..} parentM = liftIO $ do
  B.writeFile (makeTXFileName txID) $ S.encode (tx, parentM)
  B.appendFile indexFileName $ S.encode txID

-- | Does...something...to each transaction in the cache.  Though the
-- definition is somewhat extended, most of it is just handling filesystem
-- stuff.
forM_TXCache :: (MonadIO m) => (TX -> Maybe TransactionID -> m ()) -> m ()
forM_TXCache f = evalContT $ callCC $ \done -> do
  let 
    act h = go where
      hGetS :: (Serialize a, MonadIO m) => Int -> m a
      hGetS = decodeFile (error "Bad TX cache") (liftIO . B.hGet h)
      go = do
        atEOF <- liftIO $ hIsEOF h
        when atEOF $ done ()
        txID <- hGetS txIDLength
        let txErr = error $ "Bad transaction file for TX" ++ show txID
        (tx, parentM) <- getTX txErr $ makeTXFileName txID
        lift $ f tx parentM
        go
  isCache <- liftIO $ doesFileExist indexFileName
  unless isCache $ done ()
  h <- liftIO $ openBinaryFile indexFileName ReadMode
  act h
  liftIO $ hClose h

  where 
    decodeFile :: (Serialize a, Monad m) => a -> (b -> m ByteString) -> (b -> m a)
    decodeFile err getter = fmap (either (const err) id . S.decode) . getter
    getTX err = decodeFile err (liftIO . B.readFile)

-- | Establishes the location of the transaction cache's index file.
indexFileName :: String
indexFileName = "txcache" </> "index"

-- | Establishes the location of the transaction cache files.
makeTXFileName :: TransactionID -> String
makeTXFileName txID = "txcache" </> show txID

-- | A constant that, no doubt, is equal to 32 (bytes).
txIDLength :: Int
txIDLength = B.length $ S.encode nullID
<|MERGE_RESOLUTION|>--- conflicted
+++ resolved
@@ -70,26 +70,17 @@
       "Replayed transaction " ++ show txID ++ " (#" ++ show txCount ++ ")"
   forever $ do
     txExecData <- readTXExecData
-<<<<<<< HEAD
-    reThrowExit mainTID (callerTID txExecData) $ runTXExecData txExecData
-  
+    reThrowExit mainTID (callerTID txExecData) $ 
+      runTXExecData evalTimeout txExecData
+
 -- | Gives operational meaning to the various 'TXExecData' alternatives.
 runTXExecData :: 
   (Typeable m, MonadIO m, MonadMask m) => 
-  TXExecData -> FaeInterpretWithHistoryT m ()
+  Int -> TXExecData -> FaeInterpretWithHistoryT m ()
 -- This, the normal case, surrounds actually running the transaction with
 -- a great deal of bookkeeping to build the longest chain and save and
 -- restore history from the correct point in time.
-runTXExecData TXExecData{tx=tx@TX{..}, ..} = do
-=======
-    reThrowExit mainTID (callerTID txExecData) $ 
-      runTXExecData evalTimeout txExecData
-
-runTXExecData :: 
-  (Typeable m, MonadIO m, MonadMask m) => 
-  Int -> TXExecData -> FaeInterpretWithHistoryT m ()
 runTXExecData evalTimeout TXExecData{tx=tx@TX{..}, ..} = do
->>>>>>> e4ffc349
   dup <- gets $ Map.member txID . txStorageAndCounts
   when dup $ throw $ ErrorCall $ "Duplicate transaction ID: " ++ show txID
 
@@ -110,36 +101,24 @@
     liftIO $ gitCommit txID
   ioAtomically $ putTMVar resultVar txResult
 
-<<<<<<< HEAD
 -- For a 'View', we just roll back the history and build the transaction
 -- summary.
-runTXExecData View{..} = do
-=======
 runTXExecData evalTimeout View{..} = do
->>>>>>> e4ffc349
   void $ recallHistory parentM
   txSummary <- lift . evalTimed evalTimeout $ collectTransaction viewTXID
   ioAtomically $ putTMVar resultVar (encodeJSON txSummary)
 
-<<<<<<< HEAD
 -- 'ExportValue' is quite similar to 'View', except an 'ExportData' is
 -- built instead.
-runTXExecData ExportValue{..} = do
-=======
 runTXExecData _ ExportValue{..} = do
->>>>>>> e4ffc349
   void $ recallHistory parentM
   exportResult <- lift $ lift $ getExportedValue calledInTX ixInTX
   ioAtomically $ putTMVar exportResultVar exportResult
 
-<<<<<<< HEAD
 -- 'ImportValue' is just the bookkeeping part of the 'TXExecData' case's
 -- operation, calling out to the interpreter to insert the imported value
 -- directly rather than running a new transaction.
-runTXExecData ImportValue{..} = do
-=======
 runTXExecData _ ImportValue{..} = do
->>>>>>> e4ffc349
   parentCount <- recallHistory parentM
   lift $ interpretImportedValue exportData
   updateHistory parentM parentCount
