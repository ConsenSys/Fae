--- conflicted
+++ resolved
@@ -56,21 +56,16 @@
   args <- parseArgs <$> getArgs
 
   flip runReaderT txQueue $ case args of
-    ArgsServer{..} -> do
+    ArgsServer args@ServerArgs{..} -> do
       let portDir = "port-" ++ show faePort
       liftIO $ do
         createDirectoryIfMissing False portDir
         setCurrentDirectory portDir
-      void $ fork $ runFae tID flags
+      void $ fork $ runFae tID args
       void $ fork $ runServer importExportPort importExportApp queueTXExecData
       case serverMode of
-<<<<<<< HEAD
-        FaeMode -> runFaeServer (Proxy @String) queueTXExecData 
-        FaethMode -> runFaeth flags tID
-=======
-        FaeMode -> runServer faePort (serverApp $ Proxy @String) queueTXExecData
-        FaethMode -> runFaeth faePort tID
->>>>>>> 327d8abb
+        FaeMode -> runServer faePort (serverApp $ Proxy @String) queueTXExecData 
+        FaethMode -> runFaeth args tID
     (ArgsUsage xs) -> liftIO $ case xs of
       [] -> do
         usage
@@ -89,21 +84,25 @@
       "       (with stack) stack exec " ++ self ++ " -- options",
       "",
       "where the available options are:",
-      "  --help            Print this message",
-      "  --faeth           Receive transactions via Ethereum from a Parity client",
-      "  --faeth-mode      Synonym for --faeth",
-      "  --hostname        Specify a specific Faeth hostname",
-      "  --normal-mode     Operate as standalone Fae",
-      "  --fae-port=number Listen on the given port for normal-mode requests (default: 27182)",
-      "  --import-export-port=number",
-      "                    Listen on the given port for import/export requests (default: 27183)",
-      "  --new-session     Deletes previous transaction history",
-      "  --port            Specify a specific Faeth port number",
-      "  --resume-session  Reloads previous transaction history,",
+      "  --help                         Print this message",
+      "  --normal-mode                  Operate as standalone Fae",
+      "  --faeth-mode                   Synonym for --faeth",
+      "  --faeth                        Receive transactions via Ethereum from",
+      "                                 a Parity client",
+      "  --faeth-hostname=string        Connect to Parity at a given hostname",
+      "                                 (default: 127.0.0.1)",
+      "  --faeth-port=number            Connect to Parity at a given port",
+      "                                 (default: 8546)",
+      "  --fae-port=number              Listen on a given port for normal-mode",
+      "                                 requests (default: 27182)",
+      "  --import-export-port=number,   Listen on a given port for import/export",
+      "                                 requests (default: 27183)",
+      "  --new-session                  Deletes previous transaction history",
+      "  --resume-session               Reloads previous transaction history,",
       "",
       "Later options shadow earlier ones when they have the same domain.",
-      "The Fae server listens on port 'fae-port' and accepts import/export data on 'import-export-port'.",
-      "The Faeth server, in addition, connects to Parity at 'localhost:8546'.",
+      "The Fae server listens on port 'fae-port' and accepts import/export data",
+      "on 'import-export-port'.",
       "",
       "Recognized environment variables:",
       "  FAE_HOME    Directory where transaction modules and history are stored"
