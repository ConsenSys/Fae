--- conflicted
+++ resolved
@@ -33,7 +33,6 @@
   args <- getArgs
   case parseArgs args of
     PostArgs{postArgFaeth = postArgFaeth@FaethArgs{..}, ..} -> do
-<<<<<<< HEAD
       let buildTXSpec f = case postArgTXNameOrID of
             Left txID ->
               either (error $ "Bad transaction file: " ++ show txID) id .
@@ -44,29 +43,19 @@
               let txID = getTXID $ txMessage txSpec
               C8.writeFile ("txspecs" </> show txID) $ S.encode txSpec
               return txSpec
-      if useFaeth 
-      then do
-        txSpec <- buildTXSpec $ flip runReaderT postArgFaeth
-        submitFaeth postArgHost faethValue faethTo txSpec
-      else do
-        txSpec <- buildTXSpec id
-        submit postArgHost postArgFake postArgLazy postArgJSON txSpec
-=======
-      let normalSubmit :: (Serialize a) => TXSpec a -> IO ()
-          normalSubmit = 
-            submit postArgTXName postArgHost postArgFake postArgLazy postArgJSON 
-      txData <- withCurrentDirectory txDir $ buildTXData postArgTXName
+
+          normalSubmit :: (Serialize a) => TXSpec a -> IO ()
+          normalSubmit = submit postArgHost postArgFake postArgLazy postArgJSON 
       case (useFaeth, postArgFake) of
         (True, False) -> do
-          txSpec <- runReaderT (txDataToTXSpec txData) postArgFaeth
+          txSpec <- buildTXSpec $ flip runReaderT postArgFaeth
           submitFaeth postArgHost faethValue faethTo txSpec
         (True, True) -> do
-          txSpec <- runReaderT (txDataToTXSpec txData) postArgFaeth
+          txSpec <- buildTXSpec $ flip runReaderT postArgFaeth
           normalSubmit @Salt txSpec
         (False, _) -> do
-          txSpec <- txDataToTXSpec txData
+          txSpec <- buildTXSpec id
           normalSubmit @String txSpec
->>>>>>> 8106bb36
     OngoingFaethArgs{..} -> 
       resubmitFaeth ongoingFaethHost ongoingEthTXID ongoingFaethArgs
     ViewArgs{..} -> view viewArgTXID viewArgHost viewArgJSON
