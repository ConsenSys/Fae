<<<<<<< HEAD
import Blockchain.Fae.FrontEnd (PublicKey)

import Common.ProtocolT

import Control.Monad.Reader
import Control.Monad.Trans
import Control.Lens hiding (view)
=======

import Control.Monad.Reader
>>>>>>> 9db714c6

import qualified Data.ByteString as BS
import qualified Data.ByteString.Char8 as C8
import Data.ByteString (ByteString)
import Data.Maybe
import Data.Either
import qualified Data.Serialize as S
import Data.Traversable

import PostTX.Args
import PostTX.Faeth
import PostTX.SpecParser
import PostTX.Submit
import PostTX.TXSpec
import PostTX.View

import System.Directory
import System.Environment
import System.Exit
import System.FilePath

main :: IO ()
main = do
  userHome <- getHomeDirectory
  faeHome <- fromMaybe (userHome </> "fae") <$> lookupEnv "FAE_HOME"
  createDirectoryIfMissing True faeHome
  txDir <- getCurrentDirectory
  setCurrentDirectory faeHome

  args <- getArgs
  case parseArgs args of
    PostArgs{postArgFaeth = postArgFaeth@FaethArgs{..}, ..} -> do
      txData <- withCurrentDirectory txDir $ buildTXData postArgTXName
      if useFaeth 
      then do
        txSpec <- runReaderT (txDataToTXSpec txData) postArgFaeth
        submitFaeth postArgHost faethValue faethTo txSpec
      else do
        txSpec <- txDataToTXSpec txData
        submit postArgTXName postArgHost postArgFake postArgLazy postArgJSON txSpec
    OngoingFaethArgs{..} -> 
      resubmitFaeth ongoingFaethHost ongoingEthTXID ongoingFaethArgs
    ViewArgs{..} -> view viewArgTXID viewArgHost viewArgJSON
    UsageArgs UsageSuccess -> do
      usage
      exitSuccess
    UsageArgs (UsageFailure err) -> do
      putStrLn err
      usage
      exitFailure
    ViewKeysArgs ViewKeys -> do 
      storedKeys <- getHomeKeys faeHome
      if null storedKeys then print $ "No keys found at " ++ show faeHome else do
        putStrLn $ concatMap (\(a, b) -> a ++ ": " ++ show b ++ "\n") storedKeys
        exitSuccess
    ViewKeysArgs (ViewKey name) -> do
      maybeFile <- findFile [faeHome] name
      case maybeFile of 
          Nothing -> do 
            print $ "Key: " ++ name ++  " not found at " ++ faeHome
            exitFailure
          Just file -> do
            keyBytes <- BS.readFile file
            case S.decode keyBytes of 
              Left err -> do 
                print $ "Key file named " ++ name ++  " could not be decoded in " ++ faeHome ++ " : " ++ err 
                exitFailure
              Right key -> do
                putStrLn $ takeBaseName file ++ ": " ++ show (key :: PublicKey)
                exitSuccess  

getHomeKeys :: FilePath -> IO [(String, PublicKey)]
getHomeKeys path = do
  dirList <- getDirectoryContents path
  fileList <- filterM doesFileExist dirList
  mapMaybe (_2 (preview _Right)) <$> 
    traverse sequenceA [(takeBaseName a, S.decode <$> BS.readFile a) | a <- fileList]

usage :: IO ()
usage = do
  self <- getProgName
  putStrLn $ unlines
    [
      "Usage: (standalone) " ++ self ++ " args",
      "       (with stack) stack exec " ++ self ++ " -- args",
      "", 
      "where args = (tx name | Fae tx ID | Eth tx ID) [host[:port]] [options]",
      "where the available options are:",
      "  Help",
      "  --help        Print this usage",
      "  --keys        View all stored public keys",
      "  --key name    View a public key by name",
      "",
      "  Regular Fae operation:",
      "    with a (tx name)",
      "    --fake      Don't add the transaction to the history; only run it once",
      "    --lazy      Don't print transaction results; leave them unevaluated",
      "",
      "    with a (Fae tx ID)",
      "    --view      Display the results of a previously submitted transaction",
      "",
      "    with a (tx name | Fae tx ID)",
      "    --json      Format the output of a transaction in JSON",
      "",
      "  Fae-in-Ethereum (Faeth) operation",
      "    --faeth     Enable Faeth (blockchain is Ethereum, via a Parity client)",
      "                Also implied by any of the following options",
      "",
      "    with a (tx name)",
      "    --faeth-fee number            Set the required ether fee to run this", 
      "                                  Faeth transaction in Fae",
      "    --faeth-recipient address     Set the required Ethereum 'to' address",
      "                                  to run this Faeth transaction in Fae",
      "",
      "    with a (Eth tx ID)",
      "    --faeth-add-signature name    Sign the Fae portion of an existing", 
      "                                  Faeth transaction as the given identity",
      "",
      "    with either",
      "    --faeth-eth-value number      Set the ether value sent with a Faeth", 
      "                                  transaction",
      "    --faeth-eth-to address        Set the Ethereum 'to' address for a", 
      "                                  Faeth transaction",
      "    --faeth-eth-argument          Set the input that the Ethereum contract",
      "                                  will see, i.e. the contract argument",
      "",
      "Recognized environment variables:",
      "  FAE_HOME      Directory where keys are stored",
      "",
      "A (tx name) reads the transaction spec file of that name.  Format is:",
      "",
      "  Simple fields:",
      "    body = (module name)     The main module of the transaction.  Must",
      "                             define 'body :: Transaction argType valType'.",
      "                             Defaults to 'TX'",
      "    reward = (True | False)  For testing; enables transaction rewards",
      "                             Defaults to 'False'",
      "    parent = (Fae tx ID)     Immediately follow a previous transaction",
      "                             Defaults to the end of the longest chain",
      "",
      "  Optional list blocks:",
      "    others                   Additional modules for this transaction",
      "      (- module name)+",
      "    fallback                 Top-level values in the main (body) module",
      "      (- name)+              to be run as fallbacks in case of exceptions.",
      "                             Each type is 'name :: Transaction argType ()'",
      "",
      "  Optional key-value blocks:",
      "    keys                              Sign the transaction with each role",
      "      (role name = (key name | public key))+",
      "                                      as the corresponding named key, or ",
      "                                      require a signature by a key.",
      "                                      Keys are created on demand",
      "    inputs                            Set the contract call list, each one",
      "      (Fae contract path = arg)+      called with the given argument",
      "",
      "The 'parent' field, and each line of the key-value blocks, are scanned for",
      "environment variables ($envvar), which are expanded.",
      "",
      "Contract arguments may include literals for a type 'Versioned a', which",
      "are of the format:",
      "",
      "  (Fae contract ID) ::: (version ID)",
      "",
      "  referring to a version taken from a call to a contract.",
      "",
      "The format of a (Fae contract path) is any of:",
      "",
      "  TransactionOutput (Fae tx ID) n",
      "    The n'th contract created by the body of a transaction",
      "",
      "  InputOutput (Fae tx ID) (Fae contract ID) n",
      "    The n'th contract created by a transaction's call to some contract",
      "",
      "  (One of the above) :# n",
      "    A contract after exactly n successful calls",
      "",
      "The format of the transaction results is:",
      "",
      "  Transaction (Fae tx ID)",
      "    result: 'body' return value",
      "    outputs",
      "      (n: Fae contract ID)*",
      "    signers",
      "      (role name : public key)*",
      "   (input (Fae contract ID)",
      "      nonce: number",
      "      outputs",
      "        (n: Fae contract ID)*",
      "      versions",
      "        (version ID: type)",
      "   )*",
      "",
      "  All IDs, and public keys, are 32-byte unprefixed hex strings"
    ]
<|MERGE_RESOLUTION|>--- conflicted
+++ resolved
@@ -1,4 +1,3 @@
-<<<<<<< HEAD
 import Blockchain.Fae.FrontEnd (PublicKey)
 
 import Common.ProtocolT
@@ -6,10 +5,6 @@
 import Control.Monad.Reader
 import Control.Monad.Trans
 import Control.Lens hiding (view)
-=======
-
-import Control.Monad.Reader
->>>>>>> 9db714c6
 
 import qualified Data.ByteString as BS
 import qualified Data.ByteString.Char8 as C8
