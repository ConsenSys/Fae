<<<<<<< HEAD
=======
import Common.ProtocolT (Salt)

>>>>>>> eaceb37a
import Control.Monad.Reader
import Control.Monad.Trans
import Control.Lens hiding (view)

import qualified Data.ByteString as BS
import qualified Data.ByteString.Char8 as C8
import qualified Data.Serialize as S
import Data.Maybe
import Data.Serialize (Serialize)

import qualified Data.ByteString.Char8 as C8
import qualified Data.Serialize as S

import PostTX.Args
import PostTX.Faeth
<<<<<<< HEAD
import PostTX.Keys
import PostTX.SpecParser
=======
import PostTX.ImportExport
import PostTX.Parser
>>>>>>> eaceb37a
import PostTX.Submit
import PostTX.TXSpec
import PostTX.View

import System.Directory
import System.Environment
import System.Exit
import System.FilePath

main :: IO ()
main = do
  userHome <- getHomeDirectory
  faeHome <- fromMaybe (userHome </> "fae") <$> lookupEnv "FAE_HOME"
  createDirectoryIfMissing True faeHome
  createDirectoryIfMissing True $ faeHome </> "txspecs"
  txDir <- getCurrentDirectory
  setCurrentDirectory faeHome

  args <- getArgs
  case parseArgs args of
    PostArgs{postArgFaeth = postArgFaeth@FaethArgs{..}, ..} -> do
      let buildTXSpec :: 
            (MakesTXSpec m a) => 
            (m (TXSpec a) -> IO (TXSpec a)) -> IO (TXSpec a)
          buildTXSpec f = case postArgTXNameOrID of
            Left txID ->
              either (error $ "Bad transaction file: " ++ show txID) id .
                S.decode <$> (C8.readFile $ "txspecs" </> show txID)
            Right txName ->  do
              txData <- withCurrentDirectory txDir $ buildTXData txName
              txSpec <- f $ txDataToTXSpec txData
              let txID = getTXID $ txMessage txSpec
              C8.writeFile ("txspecs" </> show txID) $ S.encode txSpec
              return txSpec

          normalSubmit :: (Serialize a) => TXSpec a -> IO ()
          normalSubmit = submit postArgHost postArgFake postArgLazy postArgJSON 
      case (useFaeth, postArgFake) of
        (True, False) -> do
          txSpec <- buildTXSpec $ flip runReaderT postArgFaeth
          submitFaeth postArgHost faethValue faethTo txSpec
        (True, True) -> do
          txSpec <- buildTXSpec $ flip runReaderT postArgFaeth
          normalSubmit @Salt txSpec
        (False, _) -> do
          txSpec <- buildTXSpec id
          normalSubmit @String txSpec
    OngoingFaethArgs{..} -> 
      resubmitFaeth ongoingFaethHost ongoingEthTXID ongoingFaethArgs
    ViewArgs{..} -> view viewArgTXID viewArgHost viewArgJSON
    ImportExportArgs{..} -> 
      importExport exportTXID exportSCID exportHost importHost
    UsageArgs UsageSuccess -> do
      usage
      exitSuccess
    UsageArgs (UsageFailure err) -> do
      putStrLn err
      usage
      exitFailure
    ShowKeysArgs keysList -> do
      showKeys faeHome keysList
      exitSuccess

usage :: IO ()
usage = do
  self <- getProgName
  putStrLn $ unlines
    [
      "Usage: (standalone) " ++ self ++ " args",
      "       (with stack) stack exec " ++ self ++ " -- args",
      "", 
      "where args = data [host[:port]] [options]",
      "where the available options are:",
      "  Help",
      "  --help           Print this usage",
      "",
      "  Viewing Stored Public Keys:",
      "  --show-keys              Show all keys.",
      "  --show-keys=[key1, key2] Show one or more keys",
      "",
      "  Regular Fae operation:",
      "    with data = (tx name)",
      "    --fake      Don't add the transaction to the history; only run it once",
      "    --lazy      Don't print transaction results; leave them unevaluated",
      "",
      "    with data = (Fae tx ID)",
      "    --view      Display the results of a previously submitted transaction",
      "    --resend    Post a previous, signed transaction to a new host",
      "",
      "    with a (tx name | Fae tx ID)",
      "    --json      Format the output of a transaction in JSON",
      "",
      "  Fae-in-Ethereum (Faeth) operation",
      "    --faeth     Enable Faeth (blockchain is Ethereum, via a Parity client)",
      "                With --fake, connects to faeServer rather than Parity",
      "                Also implied by any of the following options",
      "",
      "    with data = (tx name)",
      "    --faeth-fee=number            Set the required ether fee to run this", 
      "                                  Faeth transaction in Fae",
      "    --faeth-recipient=address     Set the required Ethereum 'to' address",
      "                                  to run this Faeth transaction in Fae",
      "",
      "    with data = (Eth tx ID)",
      "    --faeth-add-signature=name    Sign the Fae portion of an existing", 
      "                                  Faeth transaction as the given identity",
      "",
      "    with either",
      "    --faeth-eth-value=number      Set the ether value sent with a Faeth", 
      "                                  transaction",
      "    --faeth-eth-to=address        Set the Ethereum 'to' address for a", 
      "                                  Faeth transaction",
      "    --faeth-eth-argument          Set the input that the Ethereum contract",
      "                                  will see, i.e. the contract argument",
      "",
      "  Import/Export operation:" ++
      "    with data = (Fae tx ID):(Fae short contract ID)",
      "    --import-host=host[:port]     Set host to send import data",
      "    --export-host=host[:port]     Set host to request export data",
      "",
      "Recognized environment variables:",
      "  FAE_HOME      Directory where keys are stored",
      "",
      "A (tx name) reads the transaction spec file of that name.  Format is:",
      "",
      "  Simple fields:",
      "    body = (module name)     The main module of the transaction.  Must",
      "                             define 'body :: Transaction argType valType'.",
      "                             Defaults to 'TX'",
      "    reward = (True | False)  For testing; enables transaction rewards",
      "                             Defaults to 'False'",
      "    parent = (Fae tx ID)     Immediately follow a previous transaction",
      "                             Defaults to the end of the longest chain",
      "",
      "  Optional list blocks:",
      "    others                   Additional modules for this transaction",
      "      (- module name)+",
      "    fallback                 Top-level values in the main (body) module",
      "      (- name)+              to be run as fallbacks in case of exceptions.",
      "                             Each type is 'name :: Transaction argType ()'",
      "",
      "  Optional key-value blocks:",
      "    keys                              Sign the transaction with each role",
      "      (role name = (key name | public key))+",
      "                                      as the corresponding named key, or ",
      "                                      require a signature by a key.",
      "                                      Keys are created on demand",
      "    inputs                            Set the contract call list, each one",
      "      (Fae contract path = arg)+      called with the given argument",
      "",
      "The 'parent' field, and each line of the key-value blocks, are scanned for",
      "environment variables ($envvar), which are expanded.",
      "",
      "Contract arguments may include literals for a type 'Versioned a', which",
      "are of the format:",
      "",
      "  (Fae contract ID) ::: (version ID)",
      "",
      "  referring to a version taken from a call to a contract.",
      "",
      "The format of a (Fae contract path) is any of:",
      "",
      "  TransactionOutput (Fae tx ID) n",
      "    The n'th contract created by the body of a transaction",
      "",
      "  InputOutput (Fae tx ID) (Fae contract ID) n",
      "    The n'th contract created by a transaction's call to some contract",
      "",
      "  (One of the above) :# n",
      "    A contract after exactly n successful calls",
      "",
      "The format of the transaction results is:",
      "",
      "  Transaction (Fae tx ID)",
      "    result: 'body' return value",
      "    outputs",
      "      (n: Fae contract ID)*",
      "    signers",
      "      (role name : public key)*",
      "   (input (Fae contract ID)",
      "      nonce: number",
      "      outputs",
      "        (n: Fae contract ID)*",
      "      versions",
      "        (version ID: type)",
      "   )*",
      "",
      "  All IDs, and public keys, are 32-byte unprefixed hex strings"
    ]
<|MERGE_RESOLUTION|>--- conflicted
+++ resolved
@@ -1,8 +1,5 @@
-<<<<<<< HEAD
-=======
 import Common.ProtocolT (Salt)
 
->>>>>>> eaceb37a
 import Control.Monad.Reader
 import Control.Monad.Trans
 import Control.Lens hiding (view)
@@ -18,13 +15,9 @@
 
 import PostTX.Args
 import PostTX.Faeth
-<<<<<<< HEAD
 import PostTX.Keys
-import PostTX.SpecParser
-=======
 import PostTX.ImportExport
 import PostTX.Parser
->>>>>>> eaceb37a
 import PostTX.Submit
 import PostTX.TXSpec
 import PostTX.View
